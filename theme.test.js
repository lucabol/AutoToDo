--- conflicted
+++ resolved
@@ -118,268 +118,6 @@
         }
     });
     
-<<<<<<< HEAD
-    // Test Safari 14.3+ color-scheme support
-    test('should support color-scheme CSS property', () => {
-        // Mock CSS styles parsing
-        const mockStyleSheet = {
-            cssRules: [
-                {
-                    selectorText: ':root',
-                    style: {
-                        colorScheme: 'light dark',
-                        webkitColorScheme: 'light dark'
-                    }
-                }
-            ]
-        };
-        
-        // Verify color-scheme is set correctly
-        const rootRule = mockStyleSheet.cssRules.find(rule => rule.selectorText === ':root');
-        if (!rootRule || rootRule.style.colorScheme !== 'light dark') {
-            throw new Error('color-scheme property not properly set for Safari 14.3+');
-        }
-    });
-    
-    // Test prefers-color-scheme media query support
-    test('should have prefers-color-scheme media query', () => {
-        // Mock media query matching
-        const mockMediaQuery = {
-            matches: true,
-            media: '(prefers-color-scheme: dark)'
-        };
-        
-        // Simulate CSS media query existence
-        const hasMediaQuery = mockMediaQuery.media.includes('prefers-color-scheme: dark');
-        if (!hasMediaQuery) {
-            throw new Error('prefers-color-scheme media query not found');
-        }
-    });
-    
-    // Test Safari-specific enhancements
-    test('should include Safari-specific dark mode optimizations', () => {
-        // Mock Safari support detection
-        const mockSupports = {
-            '-webkit-appearance': 'none',
-            '-webkit-color-scheme': 'light dark'
-        };
-        
-        // Verify Safari-specific properties are available
-        if (!mockSupports['-webkit-color-scheme']) {
-            throw new Error('Safari-specific dark mode optimizations not found');
-        }
-    });
-    
-    // Test edge case: Invalid theme value
-    test('should handle invalid theme values gracefully', () => {
-        const mockLocalStorage = {};
-        const localStorage = {
-            getItem: (key) => mockLocalStorage[key] || null,
-            setItem: (key, value) => mockLocalStorage[key] = value
-        };
-        
-        // Test with invalid theme value
-        localStorage.setItem('todo-theme', 'invalid-theme');
-        const storedTheme = localStorage.getItem('todo-theme');
-        
-        // Should handle invalid values (in real implementation, would default to light/dark)
-        if (storedTheme === 'invalid-theme') {
-            // This would be handled by the controller to default to 'light'
-            // For test purposes, we verify the invalid value is stored but would be ignored
-            console.log('   Note: Invalid theme value detected, would default to light in real implementation');
-        }
-    });
-    
-    // Test edge case: localStorage unavailable
-    test('should handle localStorage unavailable gracefully', () => {
-        // Mock localStorage throwing error (private browsing, etc.)
-        const mockLocalStorage = {
-            getItem: () => { throw new Error('localStorage unavailable'); },
-            setItem: () => { throw new Error('localStorage unavailable'); }
-        };
-        
-        let errorCaught = false;
-        try {
-            mockLocalStorage.setItem('todo-theme', 'dark');
-        } catch (error) {
-            errorCaught = true;
-        }
-        
-        if (!errorCaught) {
-            throw new Error('Should handle localStorage errors gracefully');
-        }
-    });
-    
-    // Test edge case: System theme change during session
-    test('should handle system theme changes dynamically', () => {
-        // Mock matchMedia for system theme detection
-        const mockMatchMedia = {
-            matches: false,
-            media: '(prefers-color-scheme: dark)',
-            listeners: [],
-            addEventListener: function(type, listener) {
-                this.listeners.push(listener);
-            },
-            removeEventListener: function(type, listener) {
-                const index = this.listeners.indexOf(listener);
-                if (index > -1) this.listeners.splice(index, 1);
-            },
-            // Simulate system theme change
-            simulateChange: function(newMatches) {
-                this.matches = newMatches;
-                this.listeners.forEach(listener => listener({ matches: newMatches }));
-            }
-        };
-        
-        // Add listener
-        mockMatchMedia.addEventListener('change', (e) => {
-            // This would trigger theme update in real implementation
-            console.log(`   System theme changed to: ${e.matches ? 'dark' : 'light'}`);
-        });
-        
-        // Simulate system theme change
-        mockMatchMedia.simulateChange(true);
-        
-        if (mockMatchMedia.listeners.length === 0) {
-            throw new Error('System theme change listener not properly registered');
-        }
-    });
-    
-    // Test manual override precedence
-    test('should ensure manual theme toggle overrides system preference', () => {
-        const mockStorage = {};
-        const localStorage = {
-            getItem: (key) => mockStorage[key] || null,
-            setItem: (key, value) => mockStorage[key] = value
-        };
-        
-        // Simulate system preferring dark mode
-        const systemPrefersDark = true;
-        
-        // But user manually selects light theme
-        localStorage.setItem('todo-theme', 'light');
-        
-        // Final theme should be user's manual choice, not system preference
-        const finalTheme = localStorage.getItem('todo-theme') || (systemPrefersDark ? 'dark' : 'light');
-        
-        if (finalTheme !== 'light') {
-            throw new Error('Manual theme selection should override system preference');
-        }
-    });
-    
-    // Test CSS property inheritance and specificity
-    test('should have correct CSS specificity for theme overrides', () => {
-        // Mock CSS rule structure
-        const mockStyleSheet = {
-            cssRules: [
-                {
-                    selectorText: ':root',
-                    media: null,
-                    style: { '--bg-primary': '#f5f5f7' }
-                },
-                {
-                    selectorText: ':root',
-                    media: '(prefers-color-scheme: dark)',
-                    style: { '--bg-primary': '#1c1c1e' }
-                },
-                {
-                    selectorText: '.dark-theme',
-                    media: null,
-                    style: { '--bg-primary': '#1c1c1e !important' }
-                }
-            ]
-        };
-        
-        // Find the manual override rule
-        const manualOverrideRule = mockStyleSheet.cssRules.find(
-            rule => rule.selectorText === '.dark-theme'
-        );
-        
-        if (!manualOverrideRule || !manualOverrideRule.style['--bg-primary'].includes('!important')) {
-            throw new Error('Manual theme override should use !important for highest specificity');
-        }
-    });
-    
-    // Test comprehensive manual override scenarios
-    test('should handle all manual theme toggle edge cases', () => {
-        const mockStorage = {};
-        const localStorage = {
-            getItem: (key) => mockStorage[key] || null,
-            setItem: (key, value) => mockStorage[key] = value,
-            removeItem: (key) => delete mockStorage[key]
-        };
-        
-        const mockBody = {
-            classList: {
-                classes: [],
-                add: function(className) { 
-                    if (!this.classes.includes(className)) this.classes.push(className); 
-                },
-                remove: function(className) { 
-                    const index = this.classes.indexOf(className);
-                    if (index > -1) this.classes.splice(index, 1);
-                },
-                contains: function(className) { return this.classes.includes(className); },
-                toggle: function(className) {
-                    if (this.contains(className)) {
-                        this.remove(className);
-                        return false;
-                    } else {
-                        this.add(className);
-                        return true;
-                    }
-                }
-            }
-        };
-        
-        // Test 1: Toggle from light to dark
-        const isDarkAfterToggle = mockBody.classList.toggle('dark-theme');
-        localStorage.setItem('todo-theme', 'dark');
-        
-        if (!isDarkAfterToggle || localStorage.getItem('todo-theme') !== 'dark') {
-            throw new Error('Failed to toggle from light to dark theme');
-        }
-        
-        // Test 2: Toggle from dark to light
-        const isLightAfterToggle = !mockBody.classList.toggle('dark-theme');
-        localStorage.setItem('todo-theme', 'light');
-        
-        if (!isLightAfterToggle || localStorage.getItem('todo-theme') !== 'light') {
-            throw new Error('Failed to toggle from dark to light theme');
-        }
-        
-        // Test 3: Rapid toggling (stress test)
-        for (let i = 0; i < 10; i++) {
-            const toggleResult = mockBody.classList.toggle('dark-theme');
-            localStorage.setItem('todo-theme', toggleResult ? 'dark' : 'light');
-        }
-        
-        // Should end up in consistent state
-        const finalTheme = localStorage.getItem('todo-theme');
-        const hasClass = mockBody.classList.contains('dark-theme');
-        
-        if ((finalTheme === 'dark' && !hasClass) || (finalTheme === 'light' && hasClass)) {
-            throw new Error('Rapid toggling resulted in inconsistent state');
-        }
-        
-        // Test 4: Toggle with system preference opposite
-        mockBody.classList.remove('dark-theme'); // Start light
-        localStorage.removeItem('todo-theme'); // No preference
-        
-        // Simulate system dark mode active
-        const systemPrefersDark = true;
-        
-        // User manually toggles (should go to dark)
-        mockBody.classList.add('dark-theme');
-        localStorage.setItem('todo-theme', 'dark');
-        
-        // Then manually toggle again (should go to light, overriding system)
-        mockBody.classList.remove('dark-theme');
-        localStorage.setItem('todo-theme', 'light');
-        
-        if (mockBody.classList.contains('dark-theme') || localStorage.getItem('todo-theme') !== 'light') {
-            throw new Error('Manual toggle failed to override system dark preference');
-=======
     // Test Safari version detection
     test('should detect Safari version correctly', () => {
         // Mock PerformanceUtils for testing
@@ -767,7 +505,6 @@
         
         if (result !== 'dark') {
             throw new Error('Theme should toggle correctly');
->>>>>>> 356f1084
         }
     });
     
