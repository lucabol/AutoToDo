--- conflicted
+++ resolved
@@ -4,17 +4,13 @@
   "description": "A complete todo application with CRUD operations, search functionality, and robust delete handling",
   "main": "index.html",
   "scripts": {
-<<<<<<< HEAD
-    "test": "node test-delete-unit-tests.js && node search.test.js && node search-integration.test.js && node theme.test.js && node keyboard-shortcuts.test.js && node keyboard-shortcut-manager.test.js && node shortcuts-config.test.js && node search-focus-fix.test.js && node keyboard-handlers.test.js && node help-modal-builder.test.js && node search-focus-shortcuts.test.js && node ctrl-m-shortcut.test.js",
-=======
-    "test": "node test-delete-unit-tests.js && node search.test.js && node search-integration.test.js && node theme.test.js && node keyboard-shortcuts.test.js && node keyboard-shortcut-manager.test.js && node shortcuts-config.test.js && node search-focus-fix.test.js && node keyboard-handlers.test.js && node help-modal-builder.test.js && node search-focus-shortcuts.test.js && node keyboard-shortcut-refactoring.test.js",
+    "test": "node test-delete-unit-tests.js && node search.test.js && node search-integration.test.js && node theme.test.js && node keyboard-shortcuts.test.js && node keyboard-shortcut-manager.test.js && node shortcuts-config.test.js && node search-focus-fix.test.js && node keyboard-handlers.test.js && node help-modal-builder.test.js && node search-focus-shortcuts.test.js && node keyboard-shortcut-refactoring.test.js && node ctrl-m-shortcut.test.js",
     "test:performance": "node performance.test.js",
->>>>>>> 70622a05
     "test:delete": "node test-delete-unit-tests.js",
     "test:search": "node search.test.js",
     "test:search:integration": "node search-integration.test.js",
     "test:theme": "node theme.test.js",
-    "test:shortcuts": "node keyboard-shortcuts.test.js && node keyboard-shortcut-manager.test.js && node shortcuts-config.test.js && node keyboard-handlers.test.js && node help-modal-builder.test.js && node search-focus-shortcuts.test.js && node search-focus-fix.test.js && node keyboard-shortcut-refactoring.test.js",
+    "test:shortcuts": "node keyboard-shortcuts.test.js && node keyboard-shortcut-manager.test.js && node shortcuts-config.test.js && node keyboard-handlers.test.js && node help-modal-builder.test.js && node search-focus-shortcuts.test.js && node search-focus-fix.test.js && node keyboard-shortcut-refactoring.test.js && node ctrl-m-shortcut.test.js",
     "test:browser": "echo 'Open test-delete-unit-tests.html, test.html, and test-delete-functionality.html in your browser to run all tests'",
     "test:integration": "echo 'Open test-delete-functionality.html in your browser to run integration tests'",
     "start": "echo 'Open index.html in your browser to run the AutoToDo application'",
@@ -46,9 +42,17 @@
     "keyboard-shortcut-refactoring.test.js",
     "keyboard-shortcut-manager.test.js",
     "shortcuts-config.test.js",
+    "keyboard-handlers.test.js",
+    "help-modal-builder.test.js",
+    "search-focus-shortcuts.test.js",
+    "search-validation.test.js",
+    "ctrl-m-shortcut.test.js",
+    "performance.test.js",
     "test.html",
     "README-TESTING.md",
-    "TEST_README.md"
+    "TEST_README.md",
+    "PERFORMANCE_GUIDE.md",
+    "REFACTORING_IMPROVEMENTS.md"
   ],
   "repository": {
     "type": "git",
