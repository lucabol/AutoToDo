--- conflicted
+++ resolved
@@ -4,11 +4,7 @@
   "description": "A complete todo application with CRUD operations, search functionality, and robust delete handling",
   "main": "index.html",
   "scripts": {
-<<<<<<< HEAD
-    "test": "node test-delete-unit-tests.js && node search.test.js && node drag-drop.test.js && node search-integration.test.js && node theme.test.js && node safari-theme-integration.test.js && node keyboard-shortcuts.test.js && node keyboard-shortcut-manager.test.js && node shortcuts-config.test.js && node search-focus-fix.test.js && node keyboard-handlers.test.js && node help-modal-builder.test.js && node search-focus-shortcuts.test.js && node keyboard-shortcut-refactoring.test.js && node shortcut-modules.test.js && node shortcut-utilities.test.js && node storage-manager.test.js && node storage-modules.test.js",
-=======
-    "test": "node test-delete-unit-tests.js && node search.test.js && node drag-drop.test.js && node search-integration.test.js && node theme.test.js && node keyboard-shortcuts.test.js && node keyboard-shortcut-manager.test.js && node shortcuts-config.test.js && node search-focus-fix.test.js && node keyboard-handlers.test.js && node help-modal-builder.test.js && node search-focus-shortcuts.test.js && node keyboard-shortcut-refactoring.test.js && node shortcut-modules.test.js && node shortcut-utilities.test.js && node safari-14-fallback.test.js && node storage-manager.test.js && node storage-modules.test.js",
->>>>>>> 1ca4e75a
+    "test": "node test-delete-unit-tests.js && node search.test.js && node drag-drop.test.js && node search-integration.test.js && node theme.test.js && node safari-theme-integration.test.js && node keyboard-shortcuts.test.js && node keyboard-shortcut-manager.test.js && node shortcuts-config.test.js && node search-focus-fix.test.js && node keyboard-handlers.test.js && node help-modal-builder.test.js && node search-focus-shortcuts.test.js && node keyboard-shortcut-refactoring.test.js && node shortcut-modules.test.js && node shortcut-utilities.test.js && node safari-14-fallback.test.js && node storage-manager.test.js && node storage-modules.test.js",
     "test:performance": "node performance.test.js",
     "test:delete": "node test-delete-unit-tests.js",
     "test:search": "node search.test.js",
