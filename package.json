{
  "name": "auto-todo",
  "version": "1.0.0",
  "description": "A complete todo application with CRUD operations, search functionality, and robust delete handling",
  "main": "index.html",
  "scripts": {
<<<<<<< HEAD
    "test": "node test-delete-unit-tests.js && node search.test.js && node drag-drop.test.js",
    "test:delete": "node test-delete-unit-tests.js",
    "test:search": "node search.test.js",
    "test:drag-drop": "node drag-drop.test.js",
    "test:browser": "echo 'Open test-delete-unit-tests.html, test.html, test-delete-functionality.html, and test-drag-drop-integration.html in your browser to run all tests'",
    "test:integration": "echo 'Open test-delete-functionality.html and test-drag-drop-integration.html in your browser to run integration tests'",
    "test:drag-drop-integration": "echo 'Open test-drag-drop-integration.html in your browser to run drag & drop integration tests'",
    "start": "echo 'Open index.html in your browser to run the AutoToDo application'",
    "test:all": "npm run test && echo '\\nTo run browser tests, open test-delete-unit-tests.html, test.html, test-delete-functionality.html, and test-drag-drop-integration.html in your browser'"
=======
    "test": "node test-delete-unit-tests.js && node search.test.js && node search-integration.test.js && node theme.test.js && node keyboard-shortcuts.test.js && node keyboard-shortcut-manager.test.js && node shortcuts-config.test.js && node search-focus-fix.test.js && node keyboard-handlers.test.js && node help-modal-builder.test.js && node search-focus-shortcuts.test.js && node keyboard-shortcut-refactoring.test.js && node shortcut-utilities.test.js",
    "test:performance": "node performance.test.js",
    "test:delete": "node test-delete-unit-tests.js",
    "test:search": "node search.test.js",
    "test:search:integration": "node search-integration.test.js",
    "test:theme": "node theme.test.js",
    "test:shortcuts": "node keyboard-shortcuts.test.js && node keyboard-shortcut-manager.test.js && node shortcuts-config.test.js && node keyboard-handlers.test.js && node help-modal-builder.test.js && node search-focus-shortcuts.test.js && node search-focus-fix.test.js && node keyboard-shortcut-refactoring.test.js && node shortcut-utilities.test.js",
    "test:browser": "echo 'Open test-delete-unit-tests.html, test.html, and test-delete-functionality.html in your browser to run all tests'",
    "test:integration": "echo 'Open test-delete-functionality.html in your browser to run integration tests'",
    "start": "echo 'Open index.html in your browser to run the AutoToDo application'",
    "test:all": "npm run test && echo '\\nTo run browser tests, open test-delete-unit-tests.html, test.html, and test-delete-functionality.html in your browser'",
    "performance": "npm run test:performance"
>>>>>>> e698d9ff
  },
  "keywords": [
    "todo",
    "javascript",
    "crud",
    "search",
    "web-application",
    "unit-tests",
    "productivity"
  ],
  "author": "AutoToDo Team",
  "license": "MIT",
  "files": [
    "index.html",
    "js/",
    "styles.css",
    "test-delete-unit-tests.js",
    "test-delete-unit-tests.html",
    "test-delete-functionality.html",
    "search.test.js",
<<<<<<< HEAD
    "drag-drop.test.js",
    "test-drag-drop-integration.html",
=======
    "search-integration.test.js",
    "theme.test.js",
    "keyboard-shortcuts.test.js",
    "keyboard-shortcut-refactoring.test.js",
    "keyboard-shortcut-manager.test.js",
    "shortcuts-config.test.js",
    "test.html",
>>>>>>> e698d9ff
    "README-TESTING.md",
    "TEST_README.md"
  ],
  "repository": {
    "type": "git",
    "url": "https://github.com/lucabol/AutoToDo.git"
  },
  "bugs": {
    "url": "https://github.com/lucabol/AutoToDo/issues"
  },
  "homepage": "https://github.com/lucabol/AutoToDo#readme",
  "engines": {
    "node": ">=12.0.0"
  }
}<|MERGE_RESOLUTION|>--- conflicted
+++ resolved
@@ -4,30 +4,20 @@
   "description": "A complete todo application with CRUD operations, search functionality, and robust delete handling",
   "main": "index.html",
   "scripts": {
-<<<<<<< HEAD
-    "test": "node test-delete-unit-tests.js && node search.test.js && node drag-drop.test.js",
+    "test": "node test-delete-unit-tests.js && node search.test.js && node drag-drop.test.js && node search-integration.test.js && node theme.test.js && node keyboard-shortcuts.test.js && node keyboard-shortcut-manager.test.js && node shortcuts-config.test.js && node search-focus-fix.test.js && node keyboard-handlers.test.js && node help-modal-builder.test.js && node search-focus-shortcuts.test.js && node keyboard-shortcut-refactoring.test.js && node shortcut-utilities.test.js",
+    "test:performance": "node performance.test.js",
     "test:delete": "node test-delete-unit-tests.js",
     "test:search": "node search.test.js",
+    "test:search:integration": "node search-integration.test.js",
     "test:drag-drop": "node drag-drop.test.js",
+    "test:theme": "node theme.test.js",
+    "test:shortcuts": "node keyboard-shortcuts.test.js && node keyboard-shortcut-manager.test.js && node shortcuts-config.test.js && node keyboard-handlers.test.js && node help-modal-builder.test.js && node search-focus-shortcuts.test.js && node search-focus-fix.test.js && node keyboard-shortcut-refactoring.test.js && node shortcut-utilities.test.js",
     "test:browser": "echo 'Open test-delete-unit-tests.html, test.html, test-delete-functionality.html, and test-drag-drop-integration.html in your browser to run all tests'",
     "test:integration": "echo 'Open test-delete-functionality.html and test-drag-drop-integration.html in your browser to run integration tests'",
     "test:drag-drop-integration": "echo 'Open test-drag-drop-integration.html in your browser to run drag & drop integration tests'",
     "start": "echo 'Open index.html in your browser to run the AutoToDo application'",
-    "test:all": "npm run test && echo '\\nTo run browser tests, open test-delete-unit-tests.html, test.html, test-delete-functionality.html, and test-drag-drop-integration.html in your browser'"
-=======
-    "test": "node test-delete-unit-tests.js && node search.test.js && node search-integration.test.js && node theme.test.js && node keyboard-shortcuts.test.js && node keyboard-shortcut-manager.test.js && node shortcuts-config.test.js && node search-focus-fix.test.js && node keyboard-handlers.test.js && node help-modal-builder.test.js && node search-focus-shortcuts.test.js && node keyboard-shortcut-refactoring.test.js && node shortcut-utilities.test.js",
-    "test:performance": "node performance.test.js",
-    "test:delete": "node test-delete-unit-tests.js",
-    "test:search": "node search.test.js",
-    "test:search:integration": "node search-integration.test.js",
-    "test:theme": "node theme.test.js",
-    "test:shortcuts": "node keyboard-shortcuts.test.js && node keyboard-shortcut-manager.test.js && node shortcuts-config.test.js && node keyboard-handlers.test.js && node help-modal-builder.test.js && node search-focus-shortcuts.test.js && node search-focus-fix.test.js && node keyboard-shortcut-refactoring.test.js && node shortcut-utilities.test.js",
-    "test:browser": "echo 'Open test-delete-unit-tests.html, test.html, and test-delete-functionality.html in your browser to run all tests'",
-    "test:integration": "echo 'Open test-delete-functionality.html in your browser to run integration tests'",
-    "start": "echo 'Open index.html in your browser to run the AutoToDo application'",
-    "test:all": "npm run test && echo '\\nTo run browser tests, open test-delete-unit-tests.html, test.html, and test-delete-functionality.html in your browser'",
+    "test:all": "npm run test && echo '\\nTo run browser tests, open test-delete-unit-tests.html, test.html, test-delete-functionality.html, and test-drag-drop-integration.html in your browser'",
     "performance": "npm run test:performance"
->>>>>>> e698d9ff
   },
   "keywords": [
     "todo",
@@ -48,10 +38,8 @@
     "test-delete-unit-tests.html",
     "test-delete-functionality.html",
     "search.test.js",
-<<<<<<< HEAD
     "drag-drop.test.js",
     "test-drag-drop-integration.html",
-=======
     "search-integration.test.js",
     "theme.test.js",
     "keyboard-shortcuts.test.js",
@@ -59,7 +47,6 @@
     "keyboard-shortcut-manager.test.js",
     "shortcuts-config.test.js",
     "test.html",
->>>>>>> e698d9ff
     "README-TESTING.md",
     "TEST_README.md"
   ],
