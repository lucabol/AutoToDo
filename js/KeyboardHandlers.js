--- conflicted
+++ resolved
@@ -70,7 +70,6 @@
      * This is called when the '/' shortcut is triggered
      * @param {Event} event - The keyboard event that triggered this
      */
-<<<<<<< HEAD
     focusSearchInput(event) {
         const searchInput = document.getElementById('searchInput');
         if (searchInput) {
@@ -92,26 +91,6 @@
             }
             // If already focused, don't prevent default - let the '/' be typed normally
         }
-=======
-    focusSearchInput() {
-        // Add small delay to ensure DOM is ready and avoid race conditions
-        setTimeout(() => {
-            const searchInput = document.getElementById('searchInput');
-            if (searchInput && typeof searchInput.focus === 'function') {
-                try {
-                    searchInput.focus();
-                    // Only select text if focus was successful and element is focusable
-                    if (document.activeElement === searchInput && typeof searchInput.select === 'function') {
-                        searchInput.select();
-                    }
-                } catch (error) {
-                    console.warn('KeyboardHandlers: Failed to focus search input:', error.message);
-                }
-            } else {
-                console.warn('KeyboardHandlers: Search input element not found or not focusable');
-            }
-        }, 0);
->>>>>>> a0eeb20e
     }
 
     // =================
