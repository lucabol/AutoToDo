/**
 * KeyboardHandlers - Enhanced centralized keyboard shortcut handler methods
 * 
 * This class organizes all keyboard shortcut handlers for the AutoToDo application,
 * separating them from the main controller logic for better maintainability.
 * Enhanced with modular shortcut support and improved error handling.
 */
class KeyboardHandlers {
    constructor(controller) {
        this.controller = controller;
        this.model = controller.model;
        this.view = controller.view;
<<<<<<< HEAD
        
        // Initialize shortcut modules for enhanced functionality
        this.moduleManager = new ShortcutModuleManager();
        this.initializeModules();
    }

    /**
     * Initialize shortcut modules
     */
    initializeModules() {
        // Navigation module for focus management
        this.navigationModule = new NavigationShortcutModule({
            maxHistorySize: 50
        });
        
        // Register common focus targets
        this.navigationModule.registerFocusTarget('newTodo', '#todoInput', { selectText: true });
        this.navigationModule.registerFocusTarget('search', '#searchInput', { selectText: true });
        
        // Action module for todo operations with undo support
        this.actionModule = new ActionShortcutModule({
            enableUndo: true,
            maxUndoSize: 20
        });
        
        // Context-aware module for adaptive behavior
        this.contextModule = new ContextAwareShortcutModule({
            adaptiveMode: true,
            learningEnabled: true
        });
        
        // Register modules with the manager
        this.moduleManager.registerModule(this.navigationModule);
        this.moduleManager.registerModule(this.actionModule);
        this.moduleManager.registerModule(this.contextModule);
        
        // Register plugins for shortcut enhancement
        this.registerPlugins();
=======
        this._initializeHandlerMaps();
    }

    /**
     * Initialize handler categorization maps for better organization
     * @private
     */
    _initializeHandlerMaps() {
        this.handlerCategories = {
            navigation: ['focusNewTodo', 'focusSearch'],
            todoManagement: ['addTodo', 'toggleFirstTodo', 'deleteFirstTodo', 'selectAll', 'clearCompleted'],
            editing: ['cancelEdit', 'saveEdit'],
            general: ['showHelp', 'toggleTheme']
        };
>>>>>>> 0773403d
    }

    /**
     * Register plugins for shortcut behavior enhancement
     */
    registerPlugins() {
        // Performance monitoring plugin
        this.moduleManager.registerPlugin('performanceMonitor', (config) => {
            const originalAction = config.action;
            config.action = (...args) => {
                const start = performance.now();
                const result = originalAction(...args);
                const duration = performance.now() - start;
                
                if (duration > 10) { // Log slow operations
                    console.warn(`Slow shortcut execution: ${config.description} took ${duration.toFixed(2)}ms`);
                }
                
                return result;
            };
            return config;
        });
        
        // Error handling plugin
        this.moduleManager.registerPlugin('errorHandler', (config) => {
            const originalAction = config.action;
            config.action = (...args) => {
                try {
                    return originalAction(...args);
                } catch (error) {
                    console.error(`Shortcut error in "${config.description}":`, error);
                    this.view.showMessage(`Shortcut failed: ${error.message}`, 'error');
                    return false;
                }
            };
            return config;
        });
        
        // Usage tracking plugin
        this.moduleManager.registerPlugin('usageTracker', (config) => {
            const originalAction = config.action;
            let usageCount = 0;
            
            config.action = (...args) => {
                usageCount++;
                config.usageCount = usageCount;
                config.lastUsed = new Date().toISOString();
                return originalAction(...args);
            };
            return config;
        });
    }

    /**
     * Get all handler functions for keyboard shortcuts with modular enhancements
     * @returns {Object} Object containing all handler functions
     */
    getAllHandlers() {
<<<<<<< HEAD
        const baseHandlers = {
            // Navigation and focus shortcuts using navigation module
            focusNewTodo: this.navigationModule.createFocusAction('newTodo'),
            focusSearch: this.navigationModule.createFocusAction('search'),
            
            // Todo management shortcuts with undo support
            addTodo: this.actionModule.createUndoableAction(
                () => this.handleAddTodoFromShortcut(),
                null, // No undo for add todo (would need to track the added todo)
                'Add Todo'
            ),
            toggleFirstTodo: this.actionModule.createUndoableAction(
                () => this.handleToggleFirstTodo(),
                () => this.handleToggleFirstTodo(), // Toggle is its own undo
                'Toggle First Todo'
            ),
            deleteFirstTodo: this.createDeleteAction(),
            selectAll: () => this.handleSelectAllTodos(),
            clearCompleted: this.createClearCompletedAction(),
            
            // Editing shortcuts with context awareness
            cancelEdit: this.contextModule.createContextAwareAction({
                editing: () => this.handleCancelEdit(),
                global: () => false // No-op in global context
            }),
            saveEdit: this.contextModule.createContextAwareAction({
                editing: () => this.handleSaveEditFromShortcut(),
                global: () => false // No-op in global context
            }),
            
            // General shortcuts
            showHelp: () => this.showKeyboardHelp(),
            toggleTheme: () => this.controller.toggleTheme(),
            
            // New enhanced shortcuts
            undo: () => this.handleUndo(),
            showStats: () => this.showShortcutStats()
=======
        return {
            // Navigation and focus shortcuts
            focusNewTodo: () => this._safeExecute('focusNewTodoInput', 'focusing new todo input'),
            focusSearch: (event) => this._safeExecute('focusSearchInput', 'focusing search input', event),
            
            // Todo management shortcuts
            addTodo: () => this._safeExecute('handleAddTodoFromShortcut', 'adding todo from shortcut'),
            toggleFirstTodo: () => this._safeExecute('handleToggleFirstTodo', 'toggling first todo'),
            deleteFirstTodo: () => this._safeExecute('handleDeleteFirstTodo', 'deleting first todo'),
            selectAll: () => this._safeExecute('handleSelectAllTodos', 'selecting all todos'),
            clearCompleted: () => this._safeExecute('handleClearCompleted', 'clearing completed todos'),
            
            // Editing shortcuts
            cancelEdit: () => this._safeExecute('handleCancelEdit', 'canceling edit'),
            saveEdit: () => this._safeExecute('handleSaveEditFromShortcut', 'saving edit from shortcut'),
            
            // General shortcuts
            showHelp: () => this._safeExecute('showKeyboardHelp', 'showing keyboard help'),
            toggleTheme: () => this._safeExecute(() => this.controller.toggleTheme(), 'toggling theme')
>>>>>>> 0773403d
        };

        // Apply plugins to enhance all handlers
        const enhancedHandlers = {};
        for (const [key, handler] of Object.entries(baseHandlers)) {
            enhancedHandlers[key] = this.moduleManager.applyPlugins({
                action: handler,
                name: key,
                description: this.getHandlerDescription(key)
            }).action;
        }

        return enhancedHandlers;
    }

    /**
     * Get description for a handler
     */
    getHandlerDescription(handlerName) {
        const descriptions = {
            focusNewTodo: 'Focus new todo input',
            focusSearch: 'Focus search input',
            addTodo: 'Add new todo',
            toggleFirstTodo: 'Toggle first todo',
            deleteFirstTodo: 'Delete first todo',
            selectAll: 'Select all todos',
            clearCompleted: 'Clear completed todos',
            cancelEdit: 'Cancel editing',
            saveEdit: 'Save edit',
            showHelp: 'Show help',
            toggleTheme: 'Toggle theme',
            undo: 'Undo last action',
            showStats: 'Show shortcut statistics'
        };
        
        return descriptions[handlerName] || handlerName;
    }

    // =================
    // Enhanced Action Methods
    // =================

    /**
     * Create enhanced delete action with undo support
     */
    createDeleteAction() {
        return this.actionModule.createUndoableAction(
            () => {
                const allTodos = this.model.getAllTodos();
                if (allTodos.length === 0) {
                    this.view.showMessage('No todos to delete', 'info');
                    return false;
                }
                
                const firstTodo = allTodos[0];
                const todoData = { ...firstTodo }; // Store for potential undo
                
                this.controller.handleDeleteTodo(firstTodo.id);
                return { deletedTodo: todoData };
            },
            (result) => {
                if (result && result.deletedTodo) {
                    // Re-add the deleted todo (simplified undo)
                    this.model.addTodo(result.deletedTodo.text);
                    this.controller.render();
                }
            },
            'Delete First Todo'
        );
    }

    /**
     * Create enhanced clear completed action with undo support
     */
    createClearCompletedAction() {
        return this.actionModule.createUndoableAction(
            () => {
                const completedTodos = this.model.getAllTodos().filter(todo => todo.completed);
                if (completedTodos.length === 0) {
                    this.view.showMessage('No completed todos to clear', 'info');
                    return false;
                }

                const confirmMessage = `Are you sure you want to delete ${completedTodos.length} completed todo${completedTodos.length !== 1 ? 's' : ''}?`;
                if (!this.view.showConfirmation(confirmMessage)) {
                    return false;
                }
                
                // Store completed todos for undo
                const deletedTodos = [...completedTodos];
                
                let deletedCount = 0;
                completedTodos.forEach(todo => {
                    if (this.model.deleteTodo(todo.id)) {
                        deletedCount++;
                    }
                });
                
                // If we were editing a deleted todo, cancel the edit
                const editingId = this.view.getEditingId();
                if (editingId && completedTodos.some(todo => todo.id === editingId)) {
                    this.view.cancelEdit();
                }
                
                this.controller.render();
                this.view.showMessage(`Cleared ${deletedCount} completed todo${deletedCount !== 1 ? 's' : ''}`, 'success');
                
                return { deletedTodos, deletedCount };
            },
            (result) => {
                if (result && result.deletedTodos) {
                    // Re-add all cleared todos
                    result.deletedTodos.forEach(todo => {
                        const newTodo = this.model.addTodo(todo.text);
                        if (todo.completed) {
                            this.model.toggleTodo(newTodo.id);
                        }
                    });
                    this.controller.render();
                    this.view.showMessage(`Restored ${result.deletedCount} todo${result.deletedCount !== 1 ? 's' : ''}`, 'info');
                }
            },
            'Clear Completed Todos'
        );
    }

    /**
     * Handle undo action
     */
    handleUndo() {
        try {
            const success = this.actionModule.undo();
            if (success) {
                this.view.showMessage('Action undone', 'success');
            } else {
                this.view.showMessage('Nothing to undo', 'info');
            }
            return success;
        } catch (error) {
            this.view.showMessage(`Undo failed: ${error.message}`, 'error');
            return false;
        }
    }

    /**
     * Show shortcut statistics
     */
    showShortcutStats() {
        const stats = this.moduleManager.getAllModuleStats();
        
        const statsMessage = Object.entries(stats).map(([moduleName, moduleStats]) => {
            if (moduleStats.error) {
                return `${moduleName}: Error - ${moduleStats.error}`;
            }
            
            if (moduleStats.totalNavigations !== undefined) {
                return `Navigation: ${moduleStats.totalNavigations} navigations`;
            }
            
            if (moduleStats.totalActions !== undefined) {
                return `Actions: ${moduleStats.successfulActions}/${moduleStats.totalActions} successful (${moduleStats.successRate.toFixed(1)}%), ${moduleStats.undoAvailable} undo available`;
            }
            
            if (moduleStats.totalEntries !== undefined) {
                return `Context: ${moduleStats.totalEntries} context changes tracked`;
            }
            
            return `${moduleName}: ${moduleStats.shortcutCount} shortcuts, ${moduleStats.enabled ? 'enabled' : 'disabled'}`;
        }).join('\n');
        
        alert(`Shortcut Statistics:\n\n${statsMessage}`);
        return true;
    }

    /**
     * Safely execute a handler method with error handling
     * @param {string|Function} methodOrFunction - Method name or function to execute
     * @param {string} actionDescription - Description of the action for error logging
     * @param {...any} args - Arguments to pass to the method/function
     * @private
     */
    _safeExecute(methodOrFunction, actionDescription, ...args) {
        try {
            if (typeof methodOrFunction === 'string') {
                return this[methodOrFunction](...args);
            } else if (typeof methodOrFunction === 'function') {
                return methodOrFunction(...args);
            } else {
                throw new Error(`Invalid method or function: ${methodOrFunction}`);
            }
        } catch (error) {
            console.error(`KeyboardHandlers: Error ${actionDescription}:`, error);
            this._showErrorMessage(actionDescription, error);
        }
    }

    /**
     * Show user-friendly error message
     * @param {string} actionDescription - Description of the failed action
     * @param {Error} error - The error that occurred
     * @private
     */
    _showErrorMessage(actionDescription, error) {
        if (this.view && typeof this.view.showMessage === 'function') {
            this.view.showMessage(`Error ${actionDescription}. Please try again.`, 'error');
        }
    }

    /**
     * Get handlers for a specific category
     * @param {string} category - Category name (navigation, todoManagement, editing, general)
     * @returns {Object} Object containing handlers for the specified category
     */
    getHandlersByCategory(category) {
        const allHandlers = this.getAllHandlers();
        const categoryHandlers = {};
        
        if (this.handlerCategories[category]) {
            for (const handlerName of this.handlerCategories[category]) {
                if (allHandlers[handlerName]) {
                    categoryHandlers[handlerName] = allHandlers[handlerName];
                }
            }
        }
        
        return categoryHandlers;
    }

    /**
     * Get all available handler categories
     * @returns {Array} Array of category names
     */
    getAvailableCategories() {
        return Object.keys(this.handlerCategories);
    }

    // =================
    // Navigation Handlers (Legacy - maintained for backwards compatibility)
    // Note: The enhanced versions are now handled by NavigationShortcutModule
    // =================

    /**
     * Focus the new todo input field
     */
    focusNewTodoInput() {
        // Add small delay to ensure DOM is ready and avoid race conditions
        setTimeout(() => {
            const todoInput = document.getElementById('todoInput');
            if (todoInput && typeof todoInput.focus === 'function') {
                try {
                    todoInput.focus();
                    // Only select text if focus was successful and element is focusable
                    if (document.activeElement === todoInput && typeof todoInput.select === 'function') {
                        todoInput.select();
                    }
                } catch (error) {
                    console.warn('KeyboardHandlers: Failed to focus todo input:', error.message);
                }
            } else {
                console.warn('KeyboardHandlers: Todo input element not found or not focusable');
            }
        }, 0);
    }

    /**
     * Focus the search input field and handle the '/' character appropriately
     * This is called when the '/' shortcut is triggered
     * @param {Event} event - The keyboard event that triggered this
     */
    focusSearchInput(event) {
        const searchInput = document.getElementById('searchInput');
        if (searchInput) {
            const wasAlreadyFocused = document.activeElement === searchInput;
            
            if (!wasAlreadyFocused) {
                // Prevent the default '/' from being typed since we'll handle it ourselves
                if (event) {
                    event.preventDefault();
                }
                
                searchInput.focus();
                // Clear any existing text and add the '/' character
                searchInput.value = '/';
                // Position cursor after the '/' character (at index 1) so users can immediately continue typing their search query
                searchInput.setSelectionRange(1, 1);
                // Trigger input event to update search
                searchInput.dispatchEvent(new Event('input', { bubbles: true }));
            }
            // If already focused, don't prevent default - let the '/' be typed normally
        }
    }

    // =================
    // Todo Management Handlers
    // =================

    /**
     * Handle adding todo from keyboard shortcut
     */
    handleAddTodoFromShortcut() {
        const todoInput = document.getElementById('todoInput');
        if (todoInput && todoInput.value.trim()) {
            // If there's text in the input, add it as a todo
            this.controller.handleAddTodo();
        } else {
            // Otherwise, just focus the input
            this.focusNewTodoInput();
        }
    }

    /**
     * Toggle the first (topmost) todo item
     */
    handleToggleFirstTodo() {
        const allTodos = this.model.getAllTodos();
        if (allTodos.length > 0) {
            const firstTodo = allTodos[0];
            this.controller.handleToggleTodo(firstTodo.id);
            this.view.showMessage(`${firstTodo.completed ? 'Unchecked' : 'Checked'} "${firstTodo.text}"`, 'success');
        } else {
            this.view.showMessage('No todos to toggle', 'info');
        }
    }

    /**
     * Delete the first (topmost) todo item
     */
    handleDeleteFirstTodo() {
        const allTodos = this.model.getAllTodos();
        if (allTodos.length > 0) {
            const firstTodo = allTodos[0];
            this.controller.handleDeleteTodo(firstTodo.id);
        } else {
            this.view.showMessage('No todos to delete', 'info');
        }
    }

    /**
     * Handle select all todos (visual feedback only)
     */
    handleSelectAllTodos() {
        const todoItems = document.querySelectorAll('.todo-item');
        todoItems.forEach(item => {
            item.classList.add('selected');
        });
        
        // Remove selection after a short delay
        setTimeout(() => {
            todoItems.forEach(item => {
                item.classList.remove('selected');
            });
        }, 1000);
        
        const todoCount = this.model.getAllTodos().length;
        this.view.showMessage(`Selected ${todoCount} todo${todoCount !== 1 ? 's' : ''}`, 'info');
    }

    /**
     * Clear all completed todos
     */
    handleClearCompleted() {
        const completedTodos = this.model.getAllTodos().filter(todo => todo.completed);
        if (completedTodos.length === 0) {
            this.view.showMessage('No completed todos to clear', 'info');
            return;
        }

        const confirmMessage = `Are you sure you want to delete ${completedTodos.length} completed todo${completedTodos.length !== 1 ? 's' : ''}?`;
        if (this.view.showConfirmation(confirmMessage)) {
            let deletedCount = 0;
            completedTodos.forEach(todo => {
                if (this.model.deleteTodo(todo.id)) {
                    deletedCount++;
                }
            });
            
            // If we were editing a deleted todo, cancel the edit
            const editingId = this.view.getEditingId();
            if (editingId && completedTodos.some(todo => todo.id === editingId)) {
                this.view.cancelEdit();
            }
            
            this.controller.render();
            this.view.showMessage(`Cleared ${deletedCount} completed todo${deletedCount !== 1 ? 's' : ''}`, 'success');
        }
    }

    // =================
    // Editing Handlers
    // =================

    /**
     * Handle save edit triggered by keyboard shortcut
     */
    handleSaveEditFromShortcut() {
        const editingId = this.view.getEditingId();
        const editForm = document.querySelector(`.edit-form[data-id="${editingId}"]`);
        if (editForm) {
            this.controller.handleSaveEdit(editingId, editForm);
        }
    }

    /**
     * Handle canceling edit mode
     */
    handleCancelEdit() {
        this.controller.handleCancelEdit();
    }

    // =================
    // General Handlers
    // =================

    /**
     * Show keyboard shortcuts help modal
     */
    showKeyboardHelp() {
        // Check if help modal already exists
        let helpModal = document.getElementById('keyboardHelpModal');
        
        if (!helpModal) {
            helpModal = HelpModalBuilder.createKeyboardHelpModal(this.controller.keyboardManager);
            document.body.appendChild(helpModal);
        }
        
        helpModal.style.display = 'flex';
        
        // Focus the close button for accessibility
        const closeButton = helpModal.querySelector('.help-close-btn');
        if (closeButton) {
            closeButton.focus();
        }
    }
}<|MERGE_RESOLUTION|>--- conflicted
+++ resolved
@@ -10,47 +10,19 @@
         this.controller = controller;
         this.model = controller.model;
         this.view = controller.view;
-<<<<<<< HEAD
-        
-        // Initialize shortcut modules for enhanced functionality
-        this.moduleManager = new ShortcutModuleManager();
-        this.initializeModules();
-    }
-
-    /**
-     * Initialize shortcut modules
-     */
-    initializeModules() {
-        // Navigation module for focus management
-        this.navigationModule = new NavigationShortcutModule({
-            maxHistorySize: 50
-        });
-        
-        // Register common focus targets
-        this.navigationModule.registerFocusTarget('newTodo', '#todoInput', { selectText: true });
-        this.navigationModule.registerFocusTarget('search', '#searchInput', { selectText: true });
-        
-        // Action module for todo operations with undo support
-        this.actionModule = new ActionShortcutModule({
-            enableUndo: true,
-            maxUndoSize: 20
-        });
-        
-        // Context-aware module for adaptive behavior
-        this.contextModule = new ContextAwareShortcutModule({
-            adaptiveMode: true,
-            learningEnabled: true
-        });
-        
-        // Register modules with the manager
-        this.moduleManager.registerModule(this.navigationModule);
-        this.moduleManager.registerModule(this.actionModule);
-        this.moduleManager.registerModule(this.contextModule);
-        
-        // Register plugins for shortcut enhancement
-        this.registerPlugins();
-=======
+        
+        // Initialize handler categorization maps for better organization
         this._initializeHandlerMaps();
+        
+        // Initialize shortcut modules for enhanced functionality (if available)
+        try {
+            if (typeof ShortcutModuleManager !== 'undefined') {
+                this.moduleManager = new ShortcutModuleManager();
+                this.initializeModules();
+            }
+        } catch (error) {
+            console.warn('KeyboardHandlers: Enhanced modules not available, using basic functionality');
+        }
     }
 
     /**
@@ -64,7 +36,40 @@
             editing: ['cancelEdit', 'saveEdit'],
             general: ['showHelp', 'toggleTheme']
         };
->>>>>>> 0773403d
+    }
+
+    /**
+     * Initialize shortcut modules
+     */
+    initializeModules() {
+        // Navigation module for focus management
+        this.navigationModule = new NavigationShortcutModule({
+            maxHistorySize: 50
+        });
+        
+        // Register common focus targets
+        this.navigationModule.registerFocusTarget('newTodo', '#todoInput', { selectText: true });
+        this.navigationModule.registerFocusTarget('search', '#searchInput', { selectText: true });
+        
+        // Action module for todo operations with undo support
+        this.actionModule = new ActionShortcutModule({
+            enableUndo: true,
+            maxUndoSize: 20
+        });
+        
+        // Context-aware module for adaptive behavior
+        this.contextModule = new ContextAwareShortcutModule({
+            adaptiveMode: true,
+            learningEnabled: true
+        });
+        
+        // Register modules with the manager
+        this.moduleManager.registerModule(this.navigationModule);
+        this.moduleManager.registerModule(this.actionModule);
+        this.moduleManager.registerModule(this.contextModule);
+        
+        // Register plugins for shortcut enhancement
+        this.registerPlugins();
     }
 
     /**
@@ -123,78 +128,83 @@
      * @returns {Object} Object containing all handler functions
      */
     getAllHandlers() {
-<<<<<<< HEAD
         const baseHandlers = {
-            // Navigation and focus shortcuts using navigation module
-            focusNewTodo: this.navigationModule.createFocusAction('newTodo'),
-            focusSearch: this.navigationModule.createFocusAction('search'),
-            
-            // Todo management shortcuts with undo support
-            addTodo: this.actionModule.createUndoableAction(
-                () => this.handleAddTodoFromShortcut(),
-                null, // No undo for add todo (would need to track the added todo)
-                'Add Todo'
-            ),
-            toggleFirstTodo: this.actionModule.createUndoableAction(
-                () => this.handleToggleFirstTodo(),
-                () => this.handleToggleFirstTodo(), // Toggle is its own undo
-                'Toggle First Todo'
-            ),
-            deleteFirstTodo: this.createDeleteAction(),
-            selectAll: () => this.handleSelectAllTodos(),
-            clearCompleted: this.createClearCompletedAction(),
-            
-            // Editing shortcuts with context awareness
-            cancelEdit: this.contextModule.createContextAwareAction({
-                editing: () => this.handleCancelEdit(),
-                global: () => false // No-op in global context
-            }),
-            saveEdit: this.contextModule.createContextAwareAction({
-                editing: () => this.handleSaveEditFromShortcut(),
-                global: () => false // No-op in global context
-            }),
-            
-            // General shortcuts
-            showHelp: () => this.showKeyboardHelp(),
-            toggleTheme: () => this.controller.toggleTheme(),
-            
-            // New enhanced shortcuts
-            undo: () => this.handleUndo(),
-            showStats: () => this.showShortcutStats()
-=======
-        return {
-            // Navigation and focus shortcuts
-            focusNewTodo: () => this._safeExecute('focusNewTodoInput', 'focusing new todo input'),
-            focusSearch: (event) => this._safeExecute('focusSearchInput', 'focusing search input', event),
-            
-            // Todo management shortcuts
-            addTodo: () => this._safeExecute('handleAddTodoFromShortcut', 'adding todo from shortcut'),
-            toggleFirstTodo: () => this._safeExecute('handleToggleFirstTodo', 'toggling first todo'),
-            deleteFirstTodo: () => this._safeExecute('handleDeleteFirstTodo', 'deleting first todo'),
+            // Navigation and focus shortcuts - use enhanced modules if available, fallback to safe execution
+            focusNewTodo: this.navigationModule ? 
+                this.navigationModule.createFocusAction('newTodo') : 
+                () => this._safeExecute('focusNewTodoInput', 'focusing new todo input'),
+            focusSearch: this.navigationModule ? 
+                this.navigationModule.createFocusAction('search') : 
+                (event) => this._safeExecute('focusSearchInput', 'focusing search input', event),
+            
+            // Todo management shortcuts with undo support when available
+            addTodo: this.actionModule ? 
+                this.actionModule.createUndoableAction(
+                    () => this.handleAddTodoFromShortcut(),
+                    null, // No undo for add todo (would need to track the added todo)
+                    'Add Todo'
+                ) : 
+                () => this._safeExecute('handleAddTodoFromShortcut', 'adding todo from shortcut'),
+            toggleFirstTodo: this.actionModule ? 
+                this.actionModule.createUndoableAction(
+                    () => this.handleToggleFirstTodo(),
+                    () => this.handleToggleFirstTodo(), // Toggle is its own undo
+                    'Toggle First Todo'
+                ) : 
+                () => this._safeExecute('handleToggleFirstTodo', 'toggling first todo'),
+            deleteFirstTodo: this.actionModule ? 
+                this.createDeleteAction() : 
+                () => this._safeExecute('handleDeleteFirstTodo', 'deleting first todo'),
             selectAll: () => this._safeExecute('handleSelectAllTodos', 'selecting all todos'),
-            clearCompleted: () => this._safeExecute('handleClearCompleted', 'clearing completed todos'),
-            
-            // Editing shortcuts
-            cancelEdit: () => this._safeExecute('handleCancelEdit', 'canceling edit'),
-            saveEdit: () => this._safeExecute('handleSaveEditFromShortcut', 'saving edit from shortcut'),
+            clearCompleted: this.actionModule ? 
+                this.createClearCompletedAction() : 
+                () => this._safeExecute('handleClearCompleted', 'clearing completed todos'),
+            
+            // Editing shortcuts with context awareness when available
+            cancelEdit: this.contextModule ? 
+                this.contextModule.createContextAwareAction({
+                    editing: () => this.handleCancelEdit(),
+                    global: () => false // No-op in global context
+                }) : 
+                () => this._safeExecute('handleCancelEdit', 'canceling edit'),
+            saveEdit: this.contextModule ? 
+                this.contextModule.createContextAwareAction({
+                    editing: () => this.handleSaveEditFromShortcut(),
+                    global: () => false // No-op in global context
+                }) : 
+                () => this._safeExecute('handleSaveEditFromShortcut', 'saving edit from shortcut'),
             
             // General shortcuts
             showHelp: () => this._safeExecute('showKeyboardHelp', 'showing keyboard help'),
-            toggleTheme: () => this._safeExecute(() => this.controller.toggleTheme(), 'toggling theme')
->>>>>>> 0773403d
+            toggleTheme: () => this._safeExecute(() => this.controller.toggleTheme(), 'toggling theme'),
+            
+            // New enhanced shortcuts (only available when modules are loaded)
+            undo: this.actionModule ? () => this.handleUndo() : undefined,
+            showStats: this.moduleManager ? () => this.showShortcutStats() : undefined
         };
 
-        // Apply plugins to enhance all handlers
-        const enhancedHandlers = {};
+        // Filter out undefined handlers and apply plugins when module manager is available
+        const filteredHandlers = {};
         for (const [key, handler] of Object.entries(baseHandlers)) {
-            enhancedHandlers[key] = this.moduleManager.applyPlugins({
-                action: handler,
-                name: key,
-                description: this.getHandlerDescription(key)
-            }).action;
-        }
-
-        return enhancedHandlers;
+            if (handler !== undefined) {
+                filteredHandlers[key] = handler;
+            }
+        }
+
+        // Apply plugins to enhance all handlers when module manager is available
+        if (this.moduleManager) {
+            const enhancedHandlers = {};
+            for (const [key, handler] of Object.entries(filteredHandlers)) {
+                enhancedHandlers[key] = this.moduleManager.applyPlugins({
+                    action: handler,
+                    name: key,
+                    description: this.getHandlerDescription(key)
+                }).action;
+            }
+            return enhancedHandlers;
+        }
+
+        return filteredHandlers;
     }
 
     /**
@@ -220,6 +230,68 @@
         return descriptions[handlerName] || handlerName;
     }
 
+    /**
+     * Safely execute a handler method with error handling
+     * @param {string|Function} methodOrFunction - Method name or function to execute
+     * @param {string} actionDescription - Description of the action for error logging
+     * @param {...any} args - Arguments to pass to the method/function
+     * @private
+     */
+    _safeExecute(methodOrFunction, actionDescription, ...args) {
+        try {
+            if (typeof methodOrFunction === 'string') {
+                return this[methodOrFunction](...args);
+            } else if (typeof methodOrFunction === 'function') {
+                return methodOrFunction(...args);
+            } else {
+                throw new Error(`Invalid method or function: ${methodOrFunction}`);
+            }
+        } catch (error) {
+            console.error(`KeyboardHandlers: Error ${actionDescription}:`, error);
+            this._showErrorMessage(actionDescription, error);
+        }
+    }
+
+    /**
+     * Show user-friendly error message
+     * @param {string} actionDescription - Description of the failed action
+     * @param {Error} error - The error that occurred
+     * @private
+     */
+    _showErrorMessage(actionDescription, error) {
+        if (this.view && typeof this.view.showMessage === 'function') {
+            this.view.showMessage(`Error ${actionDescription}. Please try again.`, 'error');
+        }
+    }
+
+    /**
+     * Get handlers for a specific category
+     * @param {string} category - Category name (navigation, todoManagement, editing, general)
+     * @returns {Object} Object containing handlers for the specified category
+     */
+    getHandlersByCategory(category) {
+        const allHandlers = this.getAllHandlers();
+        const categoryHandlers = {};
+        
+        if (this.handlerCategories[category]) {
+            for (const handlerName of this.handlerCategories[category]) {
+                if (allHandlers[handlerName]) {
+                    categoryHandlers[handlerName] = allHandlers[handlerName];
+                }
+            }
+        }
+        
+        return categoryHandlers;
+    }
+
+    /**
+     * Get all available handler categories
+     * @returns {Array} Array of category names
+     */
+    getAvailableCategories() {
+        return Object.keys(this.handlerCategories);
+    }
+
     // =================
     // Enhanced Action Methods
     // =================
@@ -356,68 +428,6 @@
         return true;
     }
 
-    /**
-     * Safely execute a handler method with error handling
-     * @param {string|Function} methodOrFunction - Method name or function to execute
-     * @param {string} actionDescription - Description of the action for error logging
-     * @param {...any} args - Arguments to pass to the method/function
-     * @private
-     */
-    _safeExecute(methodOrFunction, actionDescription, ...args) {
-        try {
-            if (typeof methodOrFunction === 'string') {
-                return this[methodOrFunction](...args);
-            } else if (typeof methodOrFunction === 'function') {
-                return methodOrFunction(...args);
-            } else {
-                throw new Error(`Invalid method or function: ${methodOrFunction}`);
-            }
-        } catch (error) {
-            console.error(`KeyboardHandlers: Error ${actionDescription}:`, error);
-            this._showErrorMessage(actionDescription, error);
-        }
-    }
-
-    /**
-     * Show user-friendly error message
-     * @param {string} actionDescription - Description of the failed action
-     * @param {Error} error - The error that occurred
-     * @private
-     */
-    _showErrorMessage(actionDescription, error) {
-        if (this.view && typeof this.view.showMessage === 'function') {
-            this.view.showMessage(`Error ${actionDescription}. Please try again.`, 'error');
-        }
-    }
-
-    /**
-     * Get handlers for a specific category
-     * @param {string} category - Category name (navigation, todoManagement, editing, general)
-     * @returns {Object} Object containing handlers for the specified category
-     */
-    getHandlersByCategory(category) {
-        const allHandlers = this.getAllHandlers();
-        const categoryHandlers = {};
-        
-        if (this.handlerCategories[category]) {
-            for (const handlerName of this.handlerCategories[category]) {
-                if (allHandlers[handlerName]) {
-                    categoryHandlers[handlerName] = allHandlers[handlerName];
-                }
-            }
-        }
-        
-        return categoryHandlers;
-    }
-
-    /**
-     * Get all available handler categories
-     * @returns {Array} Array of category names
-     */
-    getAvailableCategories() {
-        return Object.keys(this.handlerCategories);
-    }
-
     // =================
     // Navigation Handlers (Legacy - maintained for backwards compatibility)
     // Note: The enhanced versions are now handled by NavigationShortcutModule
