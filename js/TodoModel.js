/**
 * TodoModel - Handles data management and persistence for todos
 */
class TodoModel {
<<<<<<< HEAD
    constructor(storage = null) {
        // Use provided storage or default to global storageManager
        this.storage = storage || (typeof storageManager !== 'undefined' ? storageManager : null);
        if (!this.storage) {
            throw new Error('StorageManager not available. Please ensure StorageManager.js is loaded.');
        }
=======
    constructor() {
        // Use the global storageManager instance
        this.storage = window.storageManager || storageManager;
>>>>>>> d814636b
        this.todos = this.loadTodos();
    }

    /**
     * Load todos from storage
     * @returns {Array} Array of todo objects
     */
    loadTodos() {
        try {
            const saved = this.storage.getItem('todos');
            return saved ? JSON.parse(saved) : [];
        } catch (error) {
<<<<<<< HEAD
            console.warn('Failed to load todos from storage:', error);
=======
            console.warn('Failed to load todos from storage:', error.message);
>>>>>>> d814636b
            return [];
        }
    }

    /**
     * Save todos to storage
<<<<<<< HEAD
=======
     * @returns {boolean} True if successfully saved
>>>>>>> d814636b
     */
    saveTodos() {
        try {
            const success = this.storage.setItem('todos', JSON.stringify(this.todos));
<<<<<<< HEAD
            if (!success && this.storage.getStorageType() === 'memory') {
                // Show a warning only once when localStorage first fails
                if (!this._memoryWarningShown) {
                    console.warn('Todos are being stored in memory only and will not persist between sessions.');
                    this._memoryWarningShown = true;
                }
            }
        } catch (error) {
            console.error('Failed to save todos to storage:', error);
=======
            if (!success) {
                console.warn('Failed to save todos to storage');
            }
            return success;
        } catch (error) {
            console.error('Error saving todos:', error.message);
            return false;
>>>>>>> d814636b
        }
    }

    /**
     * Generate unique ID for new todos using crypto.randomUUID() with fallback
     * @returns {string} Unique identifier
     */
    generateId() {
        // Try to use crypto.randomUUID() for maximum uniqueness (supported in modern browsers)
        if (typeof crypto !== 'undefined' && typeof crypto.randomUUID === 'function') {
            let id;
            do {
                id = crypto.randomUUID();
            } while (this.todos.some(todo => todo.id === id));
            return id;
        }
        
        // Fallback for older browsers: enhanced timestamp + crypto random
        let id;
        do {
            // Use performance.now() for higher precision than Date.now()
            const timestamp = (typeof performance !== 'undefined' && performance.now) 
                ? performance.now().toString(36) 
                : Date.now().toString(36);
            
            // Use crypto.getRandomValues() if available for better randomness
            let randomPart;
            if (typeof crypto !== 'undefined' && crypto.getRandomValues) {
                const array = new Uint8Array(8);
                crypto.getRandomValues(array);
                randomPart = Array.from(array, byte => byte.toString(36)).join('');
            } else {
                // Last resort: enhanced Math.random()
                randomPart = Math.random().toString(36).substring(2) + 
                            Math.random().toString(36).substring(2);
            }
            
            id = timestamp + '-' + randomPart;
        } while (this.todos.some(todo => todo.id === id)); // Ensure uniqueness
        
        return id;
    }

    /**
     * Add a new todo
     * @param {string} text - The todo text
     * @returns {Object} The created todo object
     */
    addTodo(text) {
        if (!text || !text.trim()) {
            throw new Error('Todo text cannot be empty');
        }

        const todo = {
            id: this.generateId(),
            text: text.trim(),
            completed: false,
            createdAt: new Date().toISOString()
        };

        this.todos.unshift(todo);
        this.saveTodos();
        return todo;
    }

    /**
     * Delete a todo by ID
     * @param {string} id - Todo ID to delete
     * @returns {boolean} True if todo was deleted, false if not found
     */
    deleteTodo(id) {
        const initialLength = this.todos.length;
        this.todos = this.todos.filter(todo => todo.id !== id);
        const wasDeleted = this.todos.length < initialLength;
        
        if (wasDeleted) {
            this.saveTodos();
        }
        
        return wasDeleted;
    }

    /**
     * Toggle todo completion status
     * @param {string} id - Todo ID to toggle
     * @returns {Object|null} Updated todo object or null if not found
     */
    toggleTodo(id) {
        const todo = this.todos.find(t => t.id === id);
        if (todo) {
            todo.completed = !todo.completed;
            this.saveTodos();
            return todo;
        }
        return null;
    }

    /**
     * Update todo text
     * @param {string} id - Todo ID to update
     * @param {string} newText - New text for the todo
     * @returns {Object|null} Updated todo object or null if not found
     */
    updateTodo(id, newText) {
        if (!newText || !newText.trim()) {
            throw new Error('Todo text cannot be empty');
        }

        const todo = this.todos.find(t => t.id === id);
        if (todo) {
            todo.text = newText.trim();
            this.saveTodos();
            return todo;
        }
        return null;
    }

    /**
     * Get todo by ID
     * @param {string} id - Todo ID
     * @returns {Object|null} Todo object or null if not found
     */
    getTodo(id) {
        return this.todos.find(t => t.id === id) || null;
    }

    /**
     * Get all todos
     * @returns {Array} Array of all todos
     */
    getAllTodos() {
        return [...this.todos]; // Return a copy to prevent external mutation
    }

    /**
     * Filter todos by search term with enhanced matching
     * @param {string} searchTerm - Term to search for in todo text
     * @returns {Array} Array of filtered todos
     */
    filterTodos(searchTerm) {
        if (!searchTerm || !searchTerm.trim()) {
            return this.getAllTodos();
        }
        
        // Normalize the search term: trim and collapse multiple spaces
        const normalizedTerm = searchTerm.toLowerCase().trim().replace(/\s+/g, ' ');
        
        return this.todos.filter(todo => {
            const todoText = todo.text.toLowerCase();
            
            // If the search term contains multiple words, check if all words are present
            const searchWords = normalizedTerm.split(' ');
            if (searchWords.length > 1) {
                // All words must be present in the todo text
                return searchWords.every(word => todoText.includes(word));
            }
            
            // Single word or phrase search - use original substring matching
            return todoText.includes(normalizedTerm);
        });
    }

    /**
     * Get count of todos
     * @returns {Object} Object with total, completed, and pending counts
     */
    getStats() {
        const total = this.todos.length;
        const completed = this.todos.filter(t => t.completed).length;
        const pending = total - completed;
        
        return { total, completed, pending };
    }
}<|MERGE_RESOLUTION|>--- conflicted
+++ resolved
@@ -2,18 +2,12 @@
  * TodoModel - Handles data management and persistence for todos
  */
 class TodoModel {
-<<<<<<< HEAD
     constructor(storage = null) {
         // Use provided storage or default to global storageManager
-        this.storage = storage || (typeof storageManager !== 'undefined' ? storageManager : null);
+        this.storage = storage || (typeof storageManager !== 'undefined' ? storageManager : window.storageManager);
         if (!this.storage) {
             throw new Error('StorageManager not available. Please ensure StorageManager.js is loaded.');
         }
-=======
-    constructor() {
-        // Use the global storageManager instance
-        this.storage = window.storageManager || storageManager;
->>>>>>> d814636b
         this.todos = this.loadTodos();
     }
 
@@ -26,26 +20,18 @@
             const saved = this.storage.getItem('todos');
             return saved ? JSON.parse(saved) : [];
         } catch (error) {
-<<<<<<< HEAD
-            console.warn('Failed to load todos from storage:', error);
-=======
             console.warn('Failed to load todos from storage:', error.message);
->>>>>>> d814636b
             return [];
         }
     }
 
     /**
      * Save todos to storage
-<<<<<<< HEAD
-=======
      * @returns {boolean} True if successfully saved
->>>>>>> d814636b
      */
     saveTodos() {
         try {
             const success = this.storage.setItem('todos', JSON.stringify(this.todos));
-<<<<<<< HEAD
             if (!success && this.storage.getStorageType() === 'memory') {
                 // Show a warning only once when localStorage first fails
                 if (!this._memoryWarningShown) {
@@ -53,17 +39,19 @@
                     this._memoryWarningShown = true;
                 }
             }
+            return success;
         } catch (error) {
             console.error('Failed to save todos to storage:', error);
-=======
+            return false;
+        }
+    }
             if (!success) {
                 console.warn('Failed to save todos to storage');
             }
             return success;
         } catch (error) {
-            console.error('Error saving todos:', error.message);
+            console.error('Failed to save todos to storage:', error);
             return false;
->>>>>>> d814636b
         }
     }
 
