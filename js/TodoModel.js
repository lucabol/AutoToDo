--- conflicted
+++ resolved
@@ -2,40 +2,27 @@
  * TodoModel - Handles data management and persistence for todos
  */
 class TodoModel {
-<<<<<<< HEAD
     constructor(storage = null) {
         // Use provided storage or default to global storageManager
         this.storage = storage || (typeof storageManager !== 'undefined' ? storageManager : window.storageManager);
         if (!this.storage) {
             throw new Error('StorageManager not available. Please ensure StorageManager.js is loaded.');
         }
-=======
-    constructor() {
-        this.storageManager = new StorageManager();
->>>>>>> f7534e54
         this.todos = this.loadTodos();
     }
 
     /**
-<<<<<<< HEAD
      * Load todos from storage
-=======
-     * Load todos from storage using StorageManager
->>>>>>> f7534e54
      * @returns {Array} Array of todo objects
      */
     loadTodos() {
         try {
-<<<<<<< HEAD
             // Handle Node.js environment
             if (typeof this.storage === 'undefined' || typeof localStorage === 'undefined') {
                 return [];
             }
             
             const saved = this.storage.getItem('todos');
-=======
-            const saved = this.storageManager.getItem('todos');
->>>>>>> f7534e54
             return saved ? JSON.parse(saved) : [];
         } catch (error) {
             console.warn('Failed to load todos from storage:', error.message);
@@ -44,7 +31,6 @@
     }
 
     /**
-<<<<<<< HEAD
      * Save todos to storage
      * @returns {boolean} True if successfully saved
      */
@@ -67,29 +53,6 @@
         } catch (error) {
             console.error('Failed to save todos to storage:', error);
             return false;
-        }
-    }
-            if (!success) {
-                console.warn('Failed to save todos to storage');
-            }
-            return success;
-        } catch (error) {
-            console.error('Failed to save todos to storage:', error);
-            return false;
-=======
-     * Save todos to storage using StorageManager
-     */
-    saveTodos() {
-        try {
-            this.storageManager.setItem('todos', JSON.stringify(this.todos));
-        } catch (error) {
-            console.error('Failed to save todos to storage:', error.message);
-            
-            // Show user-friendly error message if storage fails
-            if (typeof window !== 'undefined' && window.todoApp && window.todoApp.view) {
-                window.todoApp.view.showMessage('Unable to save changes. Data may not persist.', 'error');
-            }
->>>>>>> f7534e54
         }
     }
 
