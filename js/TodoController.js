/**
 * TodoController - Handles user interactions and coordinates between Model and View
 */
class TodoController {
    constructor(model, view, storageManager = window.storageManager) {
        this.model = model;
        this.view = view;
        this.storage = storageManager;
        this.searchTerm = '';
        
        // Drag and drop functionality
        this.draggedId = null;
        this.dragDropSupported = this.checkDragDropSupport();
        
<<<<<<< HEAD
        // Performance optimizations for search functionality
        // Search monitoring: Tracks search performance for large todo lists
=======
        // Performance optimizations
>>>>>>> 356f1084
        this.searchMonitor = PerformanceUtils.createMonitor('Search Performance');
        // Debounced search: Prevents excessive search operations during fast typing (300ms delay)
        this.debouncedSearch = PerformanceUtils.debounce(this.performSearch.bind(this), 300);
        
        // Safari notification system state management
        this.safariNotificationShown = false;
        
        this.keyboardManager = new KeyboardShortcutManager({
            debug: false, // Set to true for debugging
            enableLogging: false,
            validateConflicts: true
        });
        this.keyboardHandlers = new KeyboardHandlers(this);
        this.init();
    }

    /**
     * Check if browser supports HTML5 Drag and Drop API
     * @returns {boolean} True if drag and drop is supported
     */
    checkDragDropSupport() {
        // Check for essential drag and drop features
        const testElement = document.createElement('div');
        
        return (
            'draggable' in testElement &&
            'ondragstart' in testElement &&
            'ondrop' in testElement &&
            typeof DataTransfer !== 'undefined' &&
            typeof DragEvent !== 'undefined'
        );
    }

    /**
     * Initialize the controller and set up event listeners
     */
    init() {
        this.bindEvents();
        this.handleDragDropCompatibility();
        this.initializeTheme();
        this.setupKeyboardShortcuts();
        this.render();
    }

    /**
     * Handle drag and drop compatibility
     */
    handleDragDropCompatibility() {
        if (!this.dragDropSupported) {
            this.view.showDragDropUnsupportedMessage();
        }
    }

    /**
     * Initialize theme management
     */
    initializeTheme() {
        try {
            // Check Safari version for compatibility workarounds
            this.safariVersionInfo = PerformanceUtils.getSafariVersionInfo();
            
            // Check for saved theme preference or system preference
            const savedTheme = this.storage.getItem('todo-theme');
            const systemPrefersDark = window.matchMedia('(prefers-color-scheme: dark)').matches;
            
            const initialTheme = savedTheme || (systemPrefersDark ? 'dark' : 'light');
            this.setTheme(initialTheme, false); // false = don't save to storage on init
            
            // Listen for system theme changes
            window.matchMedia('(prefers-color-scheme: dark)').addEventListener('change', (e) => {
                if (!this.storage.getItem('todo-theme')) {
                    this.setTheme(e.matches ? 'dark' : 'light', false);
                }
            });
        } catch (e) {
            console.warn('Failed to initialize theme, using default light theme:', e);
            this.setTheme('light', false);
        }
    }

    /**
     * Set the application theme
     * @param {string} theme - 'light' or 'dark'
     * @param {boolean} save - Whether to save preference to storage
     */
    setTheme(theme, save = true) {
        const body = document.body;
        const themeToggle = document.getElementById('themeToggle');
        const themeIcon = themeToggle?.querySelector('.theme-icon');
        const themeText = themeToggle?.querySelector('.theme-text');

        if (theme === 'dark') {
            body.classList.add('dark-theme');
            if (themeIcon) themeIcon.textContent = '☀️';
            if (themeText) themeText.textContent = 'Light';
        } else {
            body.classList.remove('dark-theme');
            if (themeIcon) themeIcon.textContent = '🌙';
            if (themeText) themeText.textContent = 'Dark';
        }

        // Apply Safari 14.0-14.2 specific workarounds
        if (this.safariVersionInfo?.needsThemeWorkaround) {
            this.applySafariThemeWorkaround(theme);
        }

        if (save) {
            try {
                this.storage.setItem('todo-theme', theme);
            } catch (e) {
                console.warn('Failed to save theme preference:', e);
            }
<<<<<<< HEAD
=======
        }
>>>>>>> 356f1084
        }

        this.currentTheme = theme;
    }

    /**
     * Toggle between light and dark themes
     */
    toggleTheme() {
        const newTheme = this.currentTheme === 'dark' ? 'light' : 'dark';
        this.setTheme(newTheme);
        
        // Show user notification for Safari 14.0-14.2 if theme doesn't update smoothly
        if (this.safariVersionInfo?.needsThemeWorkaround) {
            this.showSafariThemeNotification();
        }
<<<<<<< HEAD
=======
    }

    /**
     * Apply Safari 14.0-14.2 specific workarounds for theme switching
     * 
     * Safari versions 14.0-14.2 have known issues with CSS custom property refresh
     * when theme classes are toggled dynamically. This method implements a multi-strategy
     * approach to force proper style recalculation and ensure theme colors update correctly.
     * 
     * The workaround combines three complementary techniques:
     * 1. Forced reflow to trigger style recalculation
     * 2. Hardware acceleration via transform manipulation 
     * 3. CSS class cycling to refresh custom properties
     * 
     * @param {string} theme - The theme being applied ('light' or 'dark')
     */
    applySafariThemeWorkaround(theme) {
        const body = document.body;
        
        // Method 1: Force style recalculation by temporarily hiding and showing
        // This triggers a complete reflow which forces Safari to recalculate all styles
        // including CSS custom properties that may have gotten "stuck" during theme changes
        body.style.visibility = 'hidden';
        body.offsetHeight; // Trigger synchronous reflow - this line is intentionally blocking
        body.style.visibility = 'visible';
        
        // Method 2: Force repaint by manipulating transform property
        // Safari's graphics engine sometimes caches paint layers incorrectly during theme changes
        // A minimal transform change forces layer invalidation and repaint
        const container = document.querySelector('.container');
        if (container) {
            const originalTransform = container.style.transform;
            // Use a minimal transform that doesn't visually impact layout
            container.style.transform = 'translateZ(0.01px)';
            // Restore original transform on next frame to minimize visual impact
            requestAnimationFrame(() => {
                container.style.transform = originalTransform;
            });
        }
        
        // Method 3: Ensure CSS custom properties are properly refreshed
        // This addresses the core issue where Safari fails to propagate new custom property values
        this.forceCSSCustomPropertyUpdate();
    }

    /**
     * Force update of CSS custom properties for Safari 14.0-14.2
     * 
     * Safari 14.0-14.2 has a specific bug where CSS custom properties (CSS variables)
     * defined in theme classes don't propagate properly when the class is toggled.
     * This can result in elements retaining old theme colors even after the theme
     * class has been successfully added/removed from the DOM.
     * 
     * This method implements a "class cycling" technique that temporarily removes
     * and re-adds the theme class, forcing Safari to re-evaluate and apply the
     * CSS custom properties correctly.
     * 
     * The technique works by:
     * 1. Removing the theme class (forces Safari to clear cached property values)
     * 2. Using requestAnimationFrame to ensure DOM changes are processed
     * 3. Re-adding the theme class (forces Safari to re-read and apply new values)
     */
    forceCSSCustomPropertyUpdate() {
        const root = document.documentElement;
        const currentThemeClass = document.body.classList.contains('dark-theme') ? 'dark-theme' : '';
        
        // Only cycle the class if we're in dark theme
        // Light theme doesn't need cycling since it uses the default :root values
        if (currentThemeClass) {
            // Temporarily remove the theme class to clear cached CSS custom property values
            document.body.classList.remove('dark-theme');
            
            // Use requestAnimationFrame to ensure the DOM change is processed
            // before re-adding the class. This timing is critical for Safari to
            // properly invalidate its CSS custom property cache.
            requestAnimationFrame(() => {
                document.body.classList.add('dark-theme');
            });
        }
    }

    /**
     * Show notification to Safari users about theme refresh
     * 
     * This notification system provides contextual guidance to users on Safari 14.0-14.2
     * when theme switching might not work perfectly due to browser bugs. The system
     * implements several smart behaviors:
     * 
     * 1. **Session-based limiting**: Shows notification only once per browser session
     *    to avoid overwhelming users with repeated messages
     * 
     * 2. **Auto-hide mechanism**: Automatically removes notification after 5 seconds
     *    to maintain clean UI, but allows manual dismissal for user control
     * 
     * 3. **Contextual messaging**: Provides specific Safari version information
     *    and clear instructions with keyboard shortcuts for page refresh
     * 
     * 4. **Progressive enhancement**: Only shown to affected Safari versions,
     *    ensuring other browsers have no disruption to their experience
     * 
     * The notification appears as a subtle overlay that doesn't interfere with
     * the main application functionality while providing helpful guidance.
     */
    showSafariThemeNotification() {
        // Implement session-based notification limiting to prevent notification fatigue
        // This ensures users only see the notification once per browser session,
        // maintaining a good user experience even with repeated theme toggles
        if (this.safariNotificationShown) return;
        
        // Create and inject the notification into the DOM
        const notification = this.createSafariNotification();
        document.body.appendChild(notification);
        
        // Implement auto-hide mechanism with 5-second timeout
        // This balances giving users enough time to read the message while
        // maintaining a clean interface that doesn't feel cluttered
        setTimeout(() => {
            if (notification.parentNode) {
                notification.remove();
            }
        }, 5000);
        
        // Mark notification as shown for this session to prevent duplicates
        this.safariNotificationShown = true;
    }

    /**
     * Create Safari notification element
     * 
     * Constructs a user-friendly notification specifically designed for Safari 14.0-14.2 users
     * experiencing theme switching issues. The notification includes:
     * 
     * - **Visual icon**: Information icon (ℹ️) for immediate recognition
     * - **Version-specific messaging**: Shows the detected Safari version for context
     * - **Clear instructions**: Provides keyboard shortcuts (⌘+R or Ctrl+R) for page refresh
     * - **Manual dismissal**: Close button (×) for user control over notification visibility
     * - **Accessible markup**: Proper semantic HTML structure for screen readers
     * 
     * The notification is styled to be non-intrusive while remaining visible enough
     * to provide helpful guidance when theme colors don't update properly.
     * 
     * @returns {Element} A complete notification DOM element ready for insertion
     */
    createSafariNotification() {
        const notification = document.createElement('div');
        notification.className = 'safari-theme-notification';
        
        // Build comprehensive notification content with contextual information
        // Include Safari version for user awareness and specific refresh instructions
        notification.innerHTML = `
            <div class="notification-content">
                <span class="notification-icon">ℹ️</span>
                <span class="notification-text">
                    Safari ${this.safariVersionInfo.version}: If theme colors don't update properly, 
                    please refresh the page (⌘+R or Ctrl+R).
                </span>
                <button class="notification-close" onclick="this.parentNode.parentNode.remove()">×</button>
            </div>
        `;
        
        return notification;
>>>>>>> 356f1084
    }

    /**
     * Set up keyboard shortcuts using the enhanced KeyboardShortcutManager
     */
    setupKeyboardShortcuts() {
        try {
            this._initializeKeyboardContext();
            this._registerAllShortcuts();
            this._validateCriticalShortcuts();
            this._logSetupCompletion();
        } catch (error) {
            console.error('Failed to setup keyboard shortcuts:', error);
            this._registerEmergencyShortcuts();
        }
    }

    /**
     * Initialize keyboard context for editing
     * @private
     */
    _initializeKeyboardContext() {
        this.keyboardManager.registerContext('editing', () => this.view.isEditing());
    }

    /**
     * Register all keyboard shortcuts from configuration
     * @private
     */
    _registerAllShortcuts() {
        const handlers = this.keyboardHandlers.getAllHandlers();
        const shortcuts = ShortcutsConfig.getShortcuts(handlers);
        
        // Validate shortcuts before registering
        const validation = ShortcutsConfig.validateShortcutCollection(shortcuts);
        if (validation.errors > 0) {
            console.warn('Shortcut validation found errors:', validation);
        }
        
        // Register shortcuts with batch error handling
        this.registeredCount = 0;
        shortcuts.forEach((shortcut, index) => {
            try {
                this.keyboardManager.registerShortcut(shortcut);
                this.registeredCount++;
            } catch (error) {
                console.error(`Failed to register shortcut ${index}:`, shortcut, error);
            }
        });

        this.totalShortcuts = shortcuts.length;
    }

    /**
     * Validate that critical shortcuts are registered
     * @private
     */
    _validateCriticalShortcuts() {
        this.verifyCriticalShortcuts();
    }

    /**
     * Log setup completion information
     * @private
     */
    _logSetupCompletion() {
        if (this.keyboardManager.options.debug) {
            console.log(`Keyboard shortcuts setup completed: ${this.registeredCount}/${this.totalShortcuts} shortcuts registered`);
            console.log('Debug info:', this.keyboardManager.getDebugInfo());
        }
    }

    /**
     * Register emergency shortcuts if main setup fails
     * @private
     */
    _registerEmergencyShortcuts() {
        console.log('Registering emergency shortcuts due to setup failure...');
        this.registerFallbackShortcuts();
    }

    /**
     * Verify that critical shortcuts like Ctrl+F are properly registered
     * @private
     */
    verifyCriticalShortcuts() {
        const criticalShortcuts = [
            { key: 'f', ctrlKey: true, context: 'global', name: 'Ctrl+F (Focus Search)' },
            { key: '/', ctrlKey: false, context: 'global', name: '/ (Focus Search)' },
            { key: 'n', ctrlKey: true, context: 'global', name: 'Ctrl+N (Focus New Todo)' }
        ];
        
        for (const critical of criticalShortcuts) {
            const shortcutKey = this.keyboardManager.generateShortcutKey(
                critical.key, critical.ctrlKey, false, false, critical.context
            );
            
            const registered = this.keyboardManager.shortcuts.has(shortcutKey);
            if (!registered) {
                console.error(`Critical shortcut not registered: ${critical.name}`);
                // Try to re-register this specific shortcut
                this.registerFallbackShortcuts();
                break;
            }
        }
    }

    /**
     * Register fallback shortcuts for critical functionality
     * @private
     */
    registerFallbackShortcuts() {
        console.log('Registering fallback shortcuts...');
        
        // Ensure search focus shortcuts are available
        const searchFocus = () => this.keyboardHandlers.focusSearchInput();
        const todoFocus = () => this.keyboardHandlers.focusNewTodoInput();
        
        try {
            this.keyboardManager.registerShortcut({
                key: 'f',
                ctrlKey: true,
                context: 'global',
                action: searchFocus,
                preventDefault: true,
                description: 'Focus search input (Ctrl+F) - Fallback',
                category: 'Navigation'
            });
            
            this.keyboardManager.registerShortcut({
                key: '/',
                context: 'global',
                action: searchFocus,
                preventDefault: true,
                description: 'Focus search input (/) - Fallback',
                category: 'Navigation'
            });
            
            console.log('Fallback shortcuts registered successfully');
        } catch (error) {
            console.error('Failed to register fallback shortcuts:', error);
        }
    }

    /**
     * Show keyboard shortcuts help modal
     */
    showKeyboardHelp() {
        HelpModalBuilder.showHelpModal(this.keyboardManager);
    }

    /**
     * Initialize keyboard context for editing
     * @private
     */
    _initializeKeyboardContext() {
        this.keyboardManager.registerContext('editing', () => this.view.isEditing());
    }

    /**
     * Register all keyboard shortcuts from configuration
     * @private
     */
    _registerAllShortcuts() {
        const handlers = this.keyboardHandlers.getAllHandlers();
        const shortcuts = ShortcutsConfig.getShortcuts(handlers);
        
        // Validate shortcuts before registering
        const validation = ShortcutsConfig.validateShortcutCollection(shortcuts);
        if (validation.errors > 0) {
            console.warn('Shortcut validation found errors:', validation);
        }
        
        // Register shortcuts with batch error handling
        this.registeredCount = 0;
        shortcuts.forEach((shortcut, index) => {
            try {
                this.keyboardManager.registerShortcut(shortcut);
                this.registeredCount++;
            } catch (error) {
                console.error(`Failed to register shortcut ${index}:`, shortcut, error);
            }
        });

        this.totalShortcuts = shortcuts.length;
    }

    /**
     * Validate that critical shortcuts are registered
     * @private
     */
    _validateCriticalShortcuts() {
        this.verifyCriticalShortcuts();
    }

    /**
     * Log setup completion information
     * @private
     */
    _logSetupCompletion() {
        if (this.keyboardManager.options.debug) {
            console.log(`Keyboard shortcuts setup completed: ${this.registeredCount}/${this.totalShortcuts} shortcuts registered`);
            console.log('Debug info:', this.keyboardManager.getDebugInfo());
        }
    }

    /**
     * Register emergency shortcuts if main setup fails
     * @private
     */
    _registerEmergencyShortcuts() {
        console.log('Registering emergency shortcuts due to setup failure...');
        this.registerFallbackShortcuts();
    }

    /**
     * Verify that critical shortcuts like Ctrl+F are properly registered
     * @private
     */
    verifyCriticalShortcuts() {
        const criticalShortcuts = [
            { key: 'f', ctrlKey: true, context: 'global', name: 'Ctrl+F (Focus Search)' },
            { key: '/', ctrlKey: false, context: 'global', name: '/ (Focus Search)' },
            { key: 'n', ctrlKey: true, context: 'global', name: 'Ctrl+N (Focus New Todo)' }
        ];
        
        for (const critical of criticalShortcuts) {
            const shortcutKey = this.keyboardManager.generateShortcutKey(
                critical.key, critical.ctrlKey, false, false, critical.context
            );
            
            const registered = this.keyboardManager.shortcuts.has(shortcutKey);
            if (!registered) {
                console.error(`Critical shortcut not registered: ${critical.name}`);
                // Try to re-register this specific shortcut
                this.registerFallbackShortcuts();
                break;
            }
        }
    }

    /**
     * Register fallback shortcuts for critical functionality
     * @private
     */
    registerFallbackShortcuts() {
        console.log('Registering fallback shortcuts...');
        
        // Ensure search focus shortcuts are available
        const searchFocus = () => this.keyboardHandlers.focusSearchInput();
        const todoFocus = () => this.keyboardHandlers.focusNewTodoInput();
        
        try {
            this.keyboardManager.registerShortcut({
                key: 'f',
                ctrlKey: true,
                context: 'global',
                action: searchFocus,
                preventDefault: true,
                description: 'Focus search input (Ctrl+F) - Fallback',
                category: 'Navigation'
            });
            
            this.keyboardManager.registerShortcut({
                key: '/',
                context: 'global',
                action: searchFocus,
                preventDefault: true,
                description: 'Focus search input (/) - Fallback',
                category: 'Navigation'
            });
            
            console.log('Fallback shortcuts registered successfully');
        } catch (error) {
            console.error('Failed to register fallback shortcuts:', error);
        }
    }

    /**
     * Set up all event listeners using event delegation
     */
    bindEvents() {
        this.bindAddTodoForm();
        this.bindSearchInput();
        this.bindClearSearchButton();
        this.bindTodoListClick();
        this.bindTodoListSubmit();
        this.bindTodoListChange();
        this.bindDragAndDrop();
        this.bindThemeToggle();
        this.bindArchiveEvents();
        this.bindKeyboardShortcuts();
    }

    /**
     * Bind archive-related events
     */
    bindArchiveEvents() {
        // Archive completed todos button
        const archiveBtn = document.getElementById('archiveBtn');
        if (archiveBtn) {
            archiveBtn.addEventListener('click', () => {
                this.handleArchiveCompleted();
            });
        }
        
        // Toggle archive view button
        const toggleArchiveBtn = document.getElementById('toggleArchiveBtn');
        if (toggleArchiveBtn) {
            toggleArchiveBtn.addEventListener('click', () => {
                this.handleToggleArchive();
            });
        }
        
        // Archive modal events (delegated)
        document.addEventListener('click', (e) => {
            if (e.target.classList.contains('unarchive-btn')) {
                this.handleUnarchiveTodo(e.target.dataset.id);
            } else if (e.target.classList.contains('delete-archived-btn')) {
                this.handleDeleteArchivedTodo(e.target.dataset.id);
            }
        });
    }

    /**
     * Bind theme toggle button event
     */
    bindThemeToggle() {
        const themeToggle = document.getElementById('themeToggle');
        if (themeToggle) {
            themeToggle.addEventListener('click', () => {
                this.toggleTheme();
            });
        }
    }

    /**
     * Bind add todo form submission event
     */
    bindAddTodoForm() {
        const addTodoForm = document.getElementById('addTodoForm');
        addTodoForm.addEventListener('submit', (e) => {
            e.preventDefault();
            this.handleAddTodo();
        });
    }

    /**
     * Bind search input event handler
     */
    bindSearchInput() {
        const searchInput = document.getElementById('searchInput');
        searchInput.addEventListener('input', (e) => {
            this.handleSearch(e.target.value);
        });
    }

    /**
     * Bind clear search button event handler
     */
    bindClearSearchButton() {
        const clearSearchBtn = document.getElementById('clearSearchBtn');
        clearSearchBtn.addEventListener('click', () => {
            this.handleClearSearch();
        });
    }

    /**
     * Bind todo list click event delegation
     */
    bindTodoListClick() {
        this.view.todoList.addEventListener('click', (e) => {
            this.handleTodoListClick(e);
        });
    }

    /**
     * Bind todo list form submission event delegation
     */
    bindTodoListSubmit() {
        this.view.todoList.addEventListener('submit', (e) => {
            this.handleTodoListSubmit(e);
        });
    }

    /**
     * Bind todo list checkbox change event delegation
     */
    bindTodoListChange() {
        this.view.todoList.addEventListener('change', (e) => {
            this.handleTodoListChange(e);
        });
    }

    /**
     * Bind keyboard shortcuts event handler
     */
    bindKeyboardShortcuts() {
        document.addEventListener('keydown', (e) => {
            this.keyboardManager.handleKeyboard(e);
        });
        
        // Add keyboard support for drag handles
        this.view.todoList.addEventListener('keydown', (e) => {
            this.handleDragHandleKeyboard(e);
        });
    }

    /**
     * Bind drag and drop event handlers
     */
    bindDragAndDrop() {
        // Only bind drag and drop events if supported
        if (!this.dragDropSupported) {
            return;
        }

        this.view.todoList.addEventListener('dragstart', (e) => {
            this.handleDragStart(e);
        });

        this.view.todoList.addEventListener('dragover', (e) => {
            this.handleDragOver(e);
        });

        this.view.todoList.addEventListener('drop', (e) => {
            this.handleDrop(e);
        });

        this.view.todoList.addEventListener('dragend', (e) => {
            this.handleDragEnd(e);
        });

        this.view.todoList.addEventListener('dragenter', (e) => {
            this.handleDragEnter(e);
        });

        this.view.todoList.addEventListener('dragleave', (e) => {
            this.handleDragLeave(e);
        });
    }

    /**
     * Handle adding a new todo
     */
    handleAddTodo() {
        const text = this.view.getInputValue();
        
        if (!text) {
            this.view.showMessage('Please enter a todo item', 'error');
            return;
        }

        try {
            this.model.addTodo(text);
            this.view.clearInput();
            this.render();
            this.view.focusInput();
        } catch (error) {
            this.view.showMessage(error.message, 'error');
        }
    }

    /**
     * Handle search input changes with debouncing for performance
     * @param {string} searchTerm - The search term
     */
    handleSearch(searchTerm) {
        // Update search term immediately for UI responsiveness
        this.searchTerm = searchTerm;
        
        // Debounce the actual search to avoid excessive filtering
        this.debouncedSearch(searchTerm);
    }
    
    /**
     * Perform the actual search operation (debounced)
     * @param {string} searchTerm - The search term
     * @private
     */
    performSearch(searchTerm) {
        this.searchMonitor.start();
        
        try {
            // Only render if the search term hasn't changed
            if (this.searchTerm === searchTerm) {
                this.render();
            }
        } finally {
            this.searchMonitor.end();
        }
    }

    /**
     * Handle clearing the search input
     */
    handleClearSearch() {
        const searchInput = document.getElementById('searchInput');
        searchInput.value = '';
        this.searchTerm = '';
        this.render();
    }

    /**
     * Handle click events in the todo list
     * @param {Event} e - Click event
     */
    handleTodoListClick(e) {
        const action = e.target.dataset.action;
        const id = e.target.dataset.id;

        if (!action || !id) return;

        switch (action) {
            case 'edit':
                this.handleEditTodo(id);
                break;
            case 'delete':
                this.handleDeleteTodo(id);
                break;
            case 'cancel-edit':
                this.handleCancelEdit();
                break;
        }
    }

    /**
     * Handle form submissions in the todo list
     * @param {Event} e - Submit event
     */
    handleTodoListSubmit(e) {
        e.preventDefault();
        const action = e.target.dataset.action;
        const id = e.target.dataset.id;

        if (action === 'save-edit' && id) {
            this.handleSaveEdit(id, e.target);
        }
    }

    /**
     * Handle change events in the todo list (checkboxes)
     * @param {Event} e - Change event
     */
    handleTodoListChange(e) {
        const action = e.target.dataset.action;
        const id = e.target.dataset.id;

        if (action === 'toggle' && id) {
            this.handleToggleTodo(id);
        }
    }

    /**
     * Handle keyboard interactions for drag handles
     * @param {Event} e - Keyboard event
     */
    handleDragHandleKeyboard(e) {
        // Only handle if target is a drag handle
        if (!e.target.classList.contains('drag-handle') || !this.dragDropSupported) {
            return;
        }

        const todoItem = e.target.closest('.todo-item');
        if (!todoItem) return;

        const todoId = todoItem.dataset.id;
        const currentTodos = this.getCurrentTodos();
        const currentIndex = currentTodos.findIndex(t => t.id === todoId);
        
        if (currentIndex === -1) return;

        let newIndex = currentIndex;
        let moved = false;

        // Arrow keys for reordering
        switch (e.key) {
            case 'ArrowUp':
                if (currentIndex > 0) {
                    newIndex = currentIndex - 1;
                    moved = true;
                }
                break;
            case 'ArrowDown':
                if (currentIndex < currentTodos.length - 1) {
                    newIndex = currentIndex + 1;
                    moved = true;
                }
                break;
            case 'Home':
                if (currentIndex > 0) {
                    newIndex = 0;
                    moved = true;
                }
                break;
            case 'End':
                if (currentIndex < currentTodos.length - 1) {
                    newIndex = currentTodos.length - 1;
                    moved = true;
                }
                break;
            case 'Enter':
            case ' ':
                // Activate drag handle (could be extended for alternative reorder UI)
                e.preventDefault();
                this.view.showMessage(`Todo "${currentTodos[currentIndex].text}" selected. Use arrow keys to move.`, 'info');
                return;
        }

        if (moved) {
            e.preventDefault();
            this.handleReorderTodo(todoId, newIndex);
            
            // Keep focus on the drag handle after reorder
            setTimeout(() => {
                const newTodoItem = document.querySelector(`[data-id="${todoId}"] .drag-handle`);
                if (newTodoItem) {
                    newTodoItem.focus();
                }
            }, 100);
        }
    }

    /**
     * Handle reordering a todo
     * @param {string} todoId - ID of todo to reorder
     * @param {number} newIndex - New index position
     */
    handleReorderTodo(todoId, newIndex) {
        // Calculate actual index if we're dealing with filtered results
        if (this.searchTerm) {
            const filteredTodos = this.model.filterTodos(this.searchTerm);
            const allTodos = this.model.getAllTodos();
            const targetTodo = filteredTodos[newIndex];
            const actualTargetIndex = allTodos.findIndex(todo => todo.id === targetTodo.id);
            
            if (this.model.reorderTodo(todoId, actualTargetIndex)) {
                this.render();
            }
        } else {
            if (this.model.reorderTodo(todoId, newIndex)) {
                this.render();
            }
        }
    }

    /**
     * Handle toggling todo completion
     * @param {string} id - Todo ID
     */
    handleToggleTodo(id) {
        const updatedTodo = this.model.toggleTodo(id);
        if (updatedTodo) {
            this.render();
        }
    }

    /**
     * Handle starting edit mode for a todo
     * @param {string} id - Todo ID
     */
    handleEditTodo(id) {
        // Cancel any existing edit first
        if (this.view.isEditing()) {
            this.view.cancelEdit();
        }

        this.view.startEdit(id);
        this.render();
    }

    /**
     * Handle saving an edited todo
     * @param {string} id - Todo ID
     * @param {HTMLFormElement} form - The edit form element
     */
    handleSaveEdit(id, form) {
        const input = form.querySelector('.edit-input');
        const newText = input.value.trim();

        if (!newText) {
            this.view.showMessage('Todo text cannot be empty', 'error');
            input.focus();
            return;
        }

        try {
            const updatedTodo = this.model.updateTodo(id, newText);
            if (updatedTodo) {
                this.view.cancelEdit();
                this.render();
            }
        } catch (error) {
            this.view.showMessage(error.message, 'error');
            input.focus();
        }
    }

    /**
     * Handle canceling edit mode
     */
    handleCancelEdit() {
        this.view.cancelEdit();
        this.render();
    }

    /**
     * Handle deleting a todo
     * @param {string} id - Todo ID
     */
    handleDeleteTodo(id) {
        const todo = this.model.getTodo(id);
        if (!todo) return;

        const confirmMessage = `Are you sure you want to delete "${todo.text}"?`;
        if (this.view.showConfirmation(confirmMessage)) {
            const wasDeleted = this.model.deleteTodo(id);
            if (wasDeleted) {
                // If we were editing this todo, cancel the edit
                if (this.view.getEditingId() === id) {
                    this.view.cancelEdit();
                }
                this.render();
            }
        }
    }

    /**
     * Render the current state
     */
    render() {
        const allTodos = this.model.getAllTodos();
        const filteredTodos = this.model.filterTodos(this.searchTerm);
        this.view.render(filteredTodos, allTodos, this.searchTerm, this.dragDropSupported);
<<<<<<< HEAD
        
        // Update archive stats in the UI
        const stats = this.model.getStats();
        this.view.updateArchiveStats(stats);
    }

    /**
     * Handle archiving completed todos
     */
    handleArchiveCompleted() {
        const stats = this.model.getStats();
        if (stats.completed === 0) {
            this.view.showMessage('No completed todos to archive', 'info');
            return;
        }
        
        const confirmMessage = `Archive ${stats.completed} completed todo${stats.completed !== 1 ? 's' : ''}? This will improve performance by keeping your active list smaller.`;
        if (this.view.showConfirmation(confirmMessage)) {
            const result = this.model.archiveCompletedTodos();
            if (result.archived > 0) {
                this.view.showArchiveSuccess(result.archived);
                
                // Show performance improvement if significant
                const percentImprovement = Math.round((result.archived / (stats.total)) * 100);
                if (percentImprovement >= 10) {
                    this.view.showPerformanceImprovement({
                        archived: result.archived,
                        percentImprovement
                    });
                }
                
                this.render();
            }
        }
    }

    /**
     * Handle toggling archive view
     */
    handleToggleArchive() {
        const archivedTodos = this.model.getArchivedTodos(this.searchTerm);
        this.view.showArchivedTodos(archivedTodos);
    }

    /**
     * Handle unarchiving a todo
     * @param {string} id - Todo ID to unarchive
     */
    handleUnarchiveTodo(id) {
        const todo = this.model.unarchiveTodo(id);
        if (todo) {
            this.view.showMessage(`"${todo.text}" restored to active todos`, 'success');
            this.render();
            
            // Update the archive modal if still open
            const archivedTodos = this.model.getArchivedTodos(this.searchTerm);
            this.view.showArchivedTodos(archivedTodos);
        }
    }

    /**
     * Handle permanently deleting an archived todo
     * @param {string} id - Archived todo ID to delete
     */
    handleDeleteArchivedTodo(id) {
        // Find the archived todo for confirmation
        const archivedTodos = this.model.getArchivedTodos();
        const todo = archivedTodos.find(t => t.id === id);
        
        if (!todo) {
            this.view.showMessage('Archived todo not found', 'error');
            return;
        }
        
        const confirmMessage = `Permanently delete "${todo.text}"? This cannot be undone.`;
        if (this.view.showConfirmation(confirmMessage)) {
            const wasDeleted = this.model.deleteArchivedTodo(id);
            if (wasDeleted) {
                this.view.showMessage('Archived todo permanently deleted', 'success');
                
                // Update the archive modal
                const updatedArchivedTodos = this.model.getArchivedTodos(this.searchTerm);
                this.view.showArchivedTodos(updatedArchivedTodos);
                
                // Update stats
                this.render();
            }
        }
=======
>>>>>>> 356f1084
    }

    /**
     * Get application statistics including performance data
     * @returns {Object} Stats object with todo counts and performance metrics
     */
    getStats() {
        const modelStats = this.model.getStats();
        const viewStats = this.view.getPerformanceStats();
        const searchStats = this.searchMonitor.getStats();
        
        return {
            ...modelStats,
            performance: {
                view: viewStats,
                search: searchStats,
                isMobile: PerformanceUtils.isMobile(),
                isSafari: PerformanceUtils.isSafari()
            }
        };
    }

    /**
     * Handle drag start event
     * @param {Event} e - Drag start event
     */
    handleDragStart(e) {
        const todoItem = e.target.closest('.todo-item');
        if (!todoItem) return;

        this.draggedId = todoItem.dataset.id;
        todoItem.classList.add('dragging');
        
        // Set drag effect
        e.dataTransfer.effectAllowed = 'move';
        e.dataTransfer.setData('text/html', todoItem.outerHTML);
    }

    /**
     * Handle drag over event
     * @param {Event} e - Drag over event
     */
    handleDragOver(e) {
        e.preventDefault();
        e.dataTransfer.dropEffect = 'move';
    }

    /**
     * Handle drag enter event
     * @param {Event} e - Drag enter event
     */
    handleDragEnter(e) {
        const todoItem = e.target.closest('.todo-item');
        if (todoItem && todoItem.dataset.id !== this.draggedId) {
            todoItem.classList.add('drag-over');
        }
    }

    /**
     * Handle drag leave event
     * @param {Event} e - Drag leave event
     */
    handleDragLeave(e) {
        const todoItem = e.target.closest('.todo-item');
        if (todoItem) {
            todoItem.classList.remove('drag-over');
        }
    }

    /**
     * Handle drop event
     * @param {Event} e - Drop event
     */
    handleDrop(e) {
        e.preventDefault();
        
        const targetItem = e.target.closest('.todo-item');
        if (!targetItem || !this.draggedId) return;

        const targetId = targetItem.dataset.id;
        if (targetId === this.draggedId) return;

        // Calculate new index based on current filtered todos
        const currentTodos = this.searchTerm ? 
            this.model.filterTodos(this.searchTerm) : 
            this.model.getAllTodos();
        
        const targetIndex = currentTodos.findIndex(todo => todo.id === targetId);
        
        // If we're dealing with filtered results, we need to find the actual index in the full list
        if (this.searchTerm) {
            const allTodos = this.model.getAllTodos();
            const targetTodo = currentTodos[targetIndex];
            const actualTargetIndex = allTodos.findIndex(todo => todo.id === targetTodo.id);
            
            if (this.model.reorderTodo(this.draggedId, actualTargetIndex)) {
                this.render();
            }
        } else {
            if (this.model.reorderTodo(this.draggedId, targetIndex)) {
                this.render();
            }
        }

        // Clean up drag classes
        targetItem.classList.remove('drag-over');
    }

    /**
     * Handle drag end event
     * @param {Event} e - Drag end event
     */
    handleDragEnd(e) {
        const todoItem = e.target.closest('.todo-item');
        if (todoItem) {
            todoItem.classList.remove('dragging');
        }

        // Clean up all drag-over classes
        const dragOverItems = this.view.todoList.querySelectorAll('.drag-over');
        dragOverItems.forEach(item => item.classList.remove('drag-over'));

        this.draggedId = null;
    }

    /**
     * Get current todos based on search filter
     * @returns {Array} Current filtered todos
     */
    getCurrentTodos() {
        return this.searchTerm ? this.model.filterTodos(this.searchTerm) : this.model.getAllTodos();
    }
<<<<<<< HEAD

    /**
     * Apply Safari 14.0-14.2 specific workarounds for theme switching
     * 
     * Safari versions 14.0-14.2 have known issues with CSS custom property refresh
     * when theme classes are toggled dynamically. This method implements a multi-strategy
     * approach to force proper style recalculation and ensure theme colors update correctly.
     * 
     * The workaround combines three complementary techniques:
     * 1. Forced reflow to trigger style recalculation
     * 2. Hardware acceleration via transform manipulation 
     * 3. CSS class cycling to refresh custom properties
     * 
     * @param {string} theme - The theme being applied ('light' or 'dark')
     */
    applySafariThemeWorkaround(theme) {
        const body = document.body;
        
        // Method 1: Force style recalculation by temporarily hiding and showing
        // This triggers a complete reflow which forces Safari to recalculate all styles
        // including CSS custom properties that may have gotten "stuck" during theme changes
        body.style.visibility = 'hidden';
        body.offsetHeight; // Trigger synchronous reflow - this line is intentionally blocking
        body.style.visibility = 'visible';
        
        // Method 2: Force repaint by manipulating transform property
        // Safari's graphics engine sometimes caches paint layers incorrectly during theme changes
        // A minimal transform change forces layer invalidation and repaint
        const container = document.querySelector('.container');
        if (container) {
            const originalTransform = container.style.transform;
            // Use a minimal transform that doesn't visually impact layout
            container.style.transform = 'translateZ(0.01px)';
            // Restore original transform on next frame to minimize visual impact
            requestAnimationFrame(() => {
                container.style.transform = originalTransform;
            });
        }
        
        // Method 3: Ensure CSS custom properties are properly refreshed
        // This addresses the core issue where Safari fails to propagate new custom property values
        this.forceCSSCustomPropertyUpdate();
    }

    /**
     * Force update of CSS custom properties for Safari 14.0-14.2
     * 
     * Safari 14.0-14.2 has a specific bug where CSS custom properties (CSS variables)
     * defined in theme classes don't propagate properly when the class is toggled.
     * This can result in elements retaining old theme colors even after the theme
     * class has been successfully added/removed from the DOM.
     * 
     * This method implements a "class cycling" technique that temporarily removes
     * and re-adds the theme class, forcing Safari to re-evaluate and apply the
     * CSS custom properties correctly.
     * 
     * The technique works by:
     * 1. Removing the theme class (forces Safari to clear cached property values)
     * 2. Using requestAnimationFrame to ensure DOM changes are processed
     * 3. Re-adding the theme class (forces Safari to re-read and apply new values)
     */
    forceCSSCustomPropertyUpdate() {
        const root = document.documentElement;
        const currentThemeClass = document.body.classList.contains('dark-theme') ? 'dark-theme' : '';
        
        // Only cycle the class if we're in dark theme
        // Light theme doesn't need cycling since it uses the default :root values
        if (currentThemeClass) {
            // Temporarily remove the theme class to clear cached CSS custom property values
            document.body.classList.remove('dark-theme');
            
            // Use requestAnimationFrame to ensure the DOM change is processed
            // before re-adding the class. This timing is critical for Safari to
            // properly invalidate its CSS custom property cache.
            requestAnimationFrame(() => {
                document.body.classList.add('dark-theme');
            });
        }
    }

    /**
     * Show notification to Safari users about theme refresh
     * 
     * This notification system provides contextual guidance to users on Safari 14.0-14.2
     * when theme switching might not work perfectly due to browser bugs. The system
     * implements several smart behaviors:
     * 
     * 1. **Session-based limiting**: Shows notification only once per browser session
     *    to avoid overwhelming users with repeated messages
     * 
     * 2. **Auto-hide mechanism**: Automatically removes notification after 5 seconds
     *    to maintain clean UI, but allows manual dismissal for user control
     * 
     * 3. **Contextual messaging**: Provides specific Safari version information
     *    and clear instructions with keyboard shortcuts for page refresh
     * 
     * 4. **Progressive enhancement**: Only shown to affected Safari versions,
     *    ensuring other browsers have no disruption to their experience
     * 
     * The notification appears as a subtle overlay that doesn't interfere with
     * the main application functionality while providing helpful guidance.
     */
    showSafariThemeNotification() {
        // Implement session-based notification limiting to prevent notification fatigue
        // This ensures users only see the notification once per browser session,
        // maintaining a good user experience even with repeated theme toggles
        if (this.safariNotificationShown) return;
        
        // Create and inject the notification into the DOM
        const notification = this.createSafariNotification();
        document.body.appendChild(notification);
        
        // Implement auto-hide mechanism with 5-second timeout
        // This balances giving users enough time to read the message while
        // maintaining a clean interface that doesn't feel cluttered
        setTimeout(() => {
            if (notification.parentNode) {
                notification.remove();
            }
        }, 5000);
        
        // Mark notification as shown for this session to prevent duplicates
        this.safariNotificationShown = true;
    }

    /**
     * Create Safari notification element
     * 
     * Constructs a user-friendly notification specifically designed for Safari 14.0-14.2 users
     * experiencing theme switching issues. The notification includes:
     * 
     * - **Visual icon**: Information icon (ℹ️) for immediate recognition
     * - **Version-specific messaging**: Shows the detected Safari version for context
     * - **Clear instructions**: Provides keyboard shortcuts (⌘+R or Ctrl+R) for page refresh
     * - **Manual dismissal**: Close button (×) for user control over notification visibility
     * - **Accessible markup**: Proper semantic HTML structure for screen readers
     * 
     * The notification is styled to be non-intrusive while remaining visible enough
     * to provide helpful guidance when theme colors don't update properly.
     * 
     * @returns {Element} A complete notification DOM element ready for insertion
     */
    createSafariNotification() {
        const notification = document.createElement('div');
        notification.className = 'safari-theme-notification';
        
        // Build comprehensive notification content with contextual information
        // Include Safari version for user awareness and specific refresh instructions
        notification.innerHTML = `
            <div class="notification-content">
                <span class="notification-icon">ℹ️</span>
                <span class="notification-text">
                    Safari ${this.safariVersionInfo.version}: If theme colors don't update properly, 
                    please refresh the page (⌘+R or Ctrl+R).
                </span>
                <button class="notification-close" onclick="this.parentNode.parentNode.remove()">×</button>
            </div>
        `;
        
        return notification;
    }
=======
>>>>>>> 356f1084
}<|MERGE_RESOLUTION|>--- conflicted
+++ resolved
@@ -12,12 +12,7 @@
         this.draggedId = null;
         this.dragDropSupported = this.checkDragDropSupport();
         
-<<<<<<< HEAD
-        // Performance optimizations for search functionality
-        // Search monitoring: Tracks search performance for large todo lists
-=======
         // Performance optimizations
->>>>>>> 356f1084
         this.searchMonitor = PerformanceUtils.createMonitor('Search Performance');
         // Debounced search: Prevents excessive search operations during fast typing (300ms delay)
         this.debouncedSearch = PerformanceUtils.debounce(this.performSearch.bind(this), 300);
@@ -130,10 +125,7 @@
             } catch (e) {
                 console.warn('Failed to save theme preference:', e);
             }
-<<<<<<< HEAD
-=======
-        }
->>>>>>> 356f1084
+        }
         }
 
         this.currentTheme = theme;
@@ -150,8 +142,6 @@
         if (this.safariVersionInfo?.needsThemeWorkaround) {
             this.showSafariThemeNotification();
         }
-<<<<<<< HEAD
-=======
     }
 
     /**
@@ -313,7 +303,6 @@
         `;
         
         return notification;
->>>>>>> 356f1084
     }
 
     /**
@@ -1048,97 +1037,6 @@
         const allTodos = this.model.getAllTodos();
         const filteredTodos = this.model.filterTodos(this.searchTerm);
         this.view.render(filteredTodos, allTodos, this.searchTerm, this.dragDropSupported);
-<<<<<<< HEAD
-        
-        // Update archive stats in the UI
-        const stats = this.model.getStats();
-        this.view.updateArchiveStats(stats);
-    }
-
-    /**
-     * Handle archiving completed todos
-     */
-    handleArchiveCompleted() {
-        const stats = this.model.getStats();
-        if (stats.completed === 0) {
-            this.view.showMessage('No completed todos to archive', 'info');
-            return;
-        }
-        
-        const confirmMessage = `Archive ${stats.completed} completed todo${stats.completed !== 1 ? 's' : ''}? This will improve performance by keeping your active list smaller.`;
-        if (this.view.showConfirmation(confirmMessage)) {
-            const result = this.model.archiveCompletedTodos();
-            if (result.archived > 0) {
-                this.view.showArchiveSuccess(result.archived);
-                
-                // Show performance improvement if significant
-                const percentImprovement = Math.round((result.archived / (stats.total)) * 100);
-                if (percentImprovement >= 10) {
-                    this.view.showPerformanceImprovement({
-                        archived: result.archived,
-                        percentImprovement
-                    });
-                }
-                
-                this.render();
-            }
-        }
-    }
-
-    /**
-     * Handle toggling archive view
-     */
-    handleToggleArchive() {
-        const archivedTodos = this.model.getArchivedTodos(this.searchTerm);
-        this.view.showArchivedTodos(archivedTodos);
-    }
-
-    /**
-     * Handle unarchiving a todo
-     * @param {string} id - Todo ID to unarchive
-     */
-    handleUnarchiveTodo(id) {
-        const todo = this.model.unarchiveTodo(id);
-        if (todo) {
-            this.view.showMessage(`"${todo.text}" restored to active todos`, 'success');
-            this.render();
-            
-            // Update the archive modal if still open
-            const archivedTodos = this.model.getArchivedTodos(this.searchTerm);
-            this.view.showArchivedTodos(archivedTodos);
-        }
-    }
-
-    /**
-     * Handle permanently deleting an archived todo
-     * @param {string} id - Archived todo ID to delete
-     */
-    handleDeleteArchivedTodo(id) {
-        // Find the archived todo for confirmation
-        const archivedTodos = this.model.getArchivedTodos();
-        const todo = archivedTodos.find(t => t.id === id);
-        
-        if (!todo) {
-            this.view.showMessage('Archived todo not found', 'error');
-            return;
-        }
-        
-        const confirmMessage = `Permanently delete "${todo.text}"? This cannot be undone.`;
-        if (this.view.showConfirmation(confirmMessage)) {
-            const wasDeleted = this.model.deleteArchivedTodo(id);
-            if (wasDeleted) {
-                this.view.showMessage('Archived todo permanently deleted', 'success');
-                
-                // Update the archive modal
-                const updatedArchivedTodos = this.model.getArchivedTodos(this.searchTerm);
-                this.view.showArchivedTodos(updatedArchivedTodos);
-                
-                // Update stats
-                this.render();
-            }
-        }
-=======
->>>>>>> 356f1084
     }
 
     /**
@@ -1271,168 +1169,4 @@
     getCurrentTodos() {
         return this.searchTerm ? this.model.filterTodos(this.searchTerm) : this.model.getAllTodos();
     }
-<<<<<<< HEAD
-
-    /**
-     * Apply Safari 14.0-14.2 specific workarounds for theme switching
-     * 
-     * Safari versions 14.0-14.2 have known issues with CSS custom property refresh
-     * when theme classes are toggled dynamically. This method implements a multi-strategy
-     * approach to force proper style recalculation and ensure theme colors update correctly.
-     * 
-     * The workaround combines three complementary techniques:
-     * 1. Forced reflow to trigger style recalculation
-     * 2. Hardware acceleration via transform manipulation 
-     * 3. CSS class cycling to refresh custom properties
-     * 
-     * @param {string} theme - The theme being applied ('light' or 'dark')
-     */
-    applySafariThemeWorkaround(theme) {
-        const body = document.body;
-        
-        // Method 1: Force style recalculation by temporarily hiding and showing
-        // This triggers a complete reflow which forces Safari to recalculate all styles
-        // including CSS custom properties that may have gotten "stuck" during theme changes
-        body.style.visibility = 'hidden';
-        body.offsetHeight; // Trigger synchronous reflow - this line is intentionally blocking
-        body.style.visibility = 'visible';
-        
-        // Method 2: Force repaint by manipulating transform property
-        // Safari's graphics engine sometimes caches paint layers incorrectly during theme changes
-        // A minimal transform change forces layer invalidation and repaint
-        const container = document.querySelector('.container');
-        if (container) {
-            const originalTransform = container.style.transform;
-            // Use a minimal transform that doesn't visually impact layout
-            container.style.transform = 'translateZ(0.01px)';
-            // Restore original transform on next frame to minimize visual impact
-            requestAnimationFrame(() => {
-                container.style.transform = originalTransform;
-            });
-        }
-        
-        // Method 3: Ensure CSS custom properties are properly refreshed
-        // This addresses the core issue where Safari fails to propagate new custom property values
-        this.forceCSSCustomPropertyUpdate();
-    }
-
-    /**
-     * Force update of CSS custom properties for Safari 14.0-14.2
-     * 
-     * Safari 14.0-14.2 has a specific bug where CSS custom properties (CSS variables)
-     * defined in theme classes don't propagate properly when the class is toggled.
-     * This can result in elements retaining old theme colors even after the theme
-     * class has been successfully added/removed from the DOM.
-     * 
-     * This method implements a "class cycling" technique that temporarily removes
-     * and re-adds the theme class, forcing Safari to re-evaluate and apply the
-     * CSS custom properties correctly.
-     * 
-     * The technique works by:
-     * 1. Removing the theme class (forces Safari to clear cached property values)
-     * 2. Using requestAnimationFrame to ensure DOM changes are processed
-     * 3. Re-adding the theme class (forces Safari to re-read and apply new values)
-     */
-    forceCSSCustomPropertyUpdate() {
-        const root = document.documentElement;
-        const currentThemeClass = document.body.classList.contains('dark-theme') ? 'dark-theme' : '';
-        
-        // Only cycle the class if we're in dark theme
-        // Light theme doesn't need cycling since it uses the default :root values
-        if (currentThemeClass) {
-            // Temporarily remove the theme class to clear cached CSS custom property values
-            document.body.classList.remove('dark-theme');
-            
-            // Use requestAnimationFrame to ensure the DOM change is processed
-            // before re-adding the class. This timing is critical for Safari to
-            // properly invalidate its CSS custom property cache.
-            requestAnimationFrame(() => {
-                document.body.classList.add('dark-theme');
-            });
-        }
-    }
-
-    /**
-     * Show notification to Safari users about theme refresh
-     * 
-     * This notification system provides contextual guidance to users on Safari 14.0-14.2
-     * when theme switching might not work perfectly due to browser bugs. The system
-     * implements several smart behaviors:
-     * 
-     * 1. **Session-based limiting**: Shows notification only once per browser session
-     *    to avoid overwhelming users with repeated messages
-     * 
-     * 2. **Auto-hide mechanism**: Automatically removes notification after 5 seconds
-     *    to maintain clean UI, but allows manual dismissal for user control
-     * 
-     * 3. **Contextual messaging**: Provides specific Safari version information
-     *    and clear instructions with keyboard shortcuts for page refresh
-     * 
-     * 4. **Progressive enhancement**: Only shown to affected Safari versions,
-     *    ensuring other browsers have no disruption to their experience
-     * 
-     * The notification appears as a subtle overlay that doesn't interfere with
-     * the main application functionality while providing helpful guidance.
-     */
-    showSafariThemeNotification() {
-        // Implement session-based notification limiting to prevent notification fatigue
-        // This ensures users only see the notification once per browser session,
-        // maintaining a good user experience even with repeated theme toggles
-        if (this.safariNotificationShown) return;
-        
-        // Create and inject the notification into the DOM
-        const notification = this.createSafariNotification();
-        document.body.appendChild(notification);
-        
-        // Implement auto-hide mechanism with 5-second timeout
-        // This balances giving users enough time to read the message while
-        // maintaining a clean interface that doesn't feel cluttered
-        setTimeout(() => {
-            if (notification.parentNode) {
-                notification.remove();
-            }
-        }, 5000);
-        
-        // Mark notification as shown for this session to prevent duplicates
-        this.safariNotificationShown = true;
-    }
-
-    /**
-     * Create Safari notification element
-     * 
-     * Constructs a user-friendly notification specifically designed for Safari 14.0-14.2 users
-     * experiencing theme switching issues. The notification includes:
-     * 
-     * - **Visual icon**: Information icon (ℹ️) for immediate recognition
-     * - **Version-specific messaging**: Shows the detected Safari version for context
-     * - **Clear instructions**: Provides keyboard shortcuts (⌘+R or Ctrl+R) for page refresh
-     * - **Manual dismissal**: Close button (×) for user control over notification visibility
-     * - **Accessible markup**: Proper semantic HTML structure for screen readers
-     * 
-     * The notification is styled to be non-intrusive while remaining visible enough
-     * to provide helpful guidance when theme colors don't update properly.
-     * 
-     * @returns {Element} A complete notification DOM element ready for insertion
-     */
-    createSafariNotification() {
-        const notification = document.createElement('div');
-        notification.className = 'safari-theme-notification';
-        
-        // Build comprehensive notification content with contextual information
-        // Include Safari version for user awareness and specific refresh instructions
-        notification.innerHTML = `
-            <div class="notification-content">
-                <span class="notification-icon">ℹ️</span>
-                <span class="notification-text">
-                    Safari ${this.safariVersionInfo.version}: If theme colors don't update properly, 
-                    please refresh the page (⌘+R or Ctrl+R).
-                </span>
-                <button class="notification-close" onclick="this.parentNode.parentNode.remove()">×</button>
-            </div>
-        `;
-        
-        return notification;
-    }
-=======
->>>>>>> 356f1084
 }