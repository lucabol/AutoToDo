/**
 * TodoController - Handles user interactions and coordinates between Model and View
 */
class TodoController {
    constructor(model, view) {
        this.model = model;
        this.view = view;
        this.searchTerm = '';
        this.keyboardManager = new KeyboardShortcutManager({
            debug: false, // Set to true for debugging
            enableLogging: false,
            validateConflicts: true
        });
        this.keyboardHandlers = new KeyboardHandlers(this);
        this.init();
    }

    /**
     * Initialize the controller and set up event listeners
     */
    init() {
        this.bindEvents();
        this.initializeTheme();
        this.setupKeyboardShortcuts();
        this.render();
    }

    /**
     * Initialize theme management
     */
    initializeTheme() {
        // Check for saved theme preference or system preference
        const savedTheme = localStorage.getItem('todo-theme');
        const systemPrefersDark = window.matchMedia('(prefers-color-scheme: dark)').matches;
        
        const initialTheme = savedTheme || (systemPrefersDark ? 'dark' : 'light');
        this.setTheme(initialTheme, false); // false = don't save to localStorage on init
        
        // Listen for system theme changes
        window.matchMedia('(prefers-color-scheme: dark)').addEventListener('change', (e) => {
            if (!localStorage.getItem('todo-theme')) {
                this.setTheme(e.matches ? 'dark' : 'light', false);
            }
        });
    }

    /**
     * Set the application theme
     * @param {string} theme - 'light' or 'dark'
     * @param {boolean} save - Whether to save preference to localStorage
     */
    setTheme(theme, save = true) {
        const body = document.body;
        const themeToggle = document.getElementById('themeToggle');
        const themeIcon = themeToggle?.querySelector('.theme-icon');
        const themeText = themeToggle?.querySelector('.theme-text');

        if (theme === 'dark') {
            body.classList.add('dark-theme');
            if (themeIcon) themeIcon.textContent = '☀️';
            if (themeText) themeText.textContent = 'Light';
        } else {
            body.classList.remove('dark-theme');
            if (themeIcon) themeIcon.textContent = '🌙';
            if (themeText) themeText.textContent = 'Dark';
        }

        if (save) {
            localStorage.setItem('todo-theme', theme);
        }

        this.currentTheme = theme;
    }

    /**
     * Toggle between light and dark themes
     */
    toggleTheme() {
        const newTheme = this.currentTheme === 'dark' ? 'light' : 'dark';
        this.setTheme(newTheme);
    }

    /**
     * Set up keyboard shortcuts using the enhanced KeyboardShortcutManager
     */
    setupKeyboardShortcuts() {
        // Register editing context
        this.keyboardManager.registerContext('editing', () => this.view.isEditing());
        
<<<<<<< HEAD
        // Create handler functions for all shortcuts
        const handlers = {
            // Navigation and focus shortcuts
            focusNewTodo: () => this.focusNewTodoInput(),
            focusSearch: (event) => this.focusSearchInput(event),
            
            // Todo management shortcuts
            addTodo: () => this.handleAddTodoFromShortcut(),
            toggleFirstTodo: () => this.handleToggleFirstTodo(),
            deleteFirstTodo: () => this.handleDeleteFirstTodo(),
            selectAll: () => this.handleSelectAllTodos(),
            clearCompleted: () => this.handleClearCompleted(),
            
            // Editing shortcuts
            cancelEdit: () => this.handleCancelEdit(),
            saveEdit: () => this.handleSaveEditFromShortcut(),
            
            // General shortcuts
            showHelp: () => this.showKeyboardHelp(),
            toggleTheme: () => this.toggleTheme()
        };

        // Get shortcuts configuration and register all shortcuts
        const shortcuts = ShortcutsConfig.getShortcuts(handlers);
        shortcuts.forEach(shortcut => {
            this.keyboardManager.registerShortcut(shortcut);
        });
    }

    /**
     * Handle save edit triggered by keyboard shortcut
     */
    handleSaveEditFromShortcut() {
        const editingId = this.view.getEditingId();
        const editForm = document.querySelector(`.edit-form[data-id="${editingId}"]`);
        if (editForm) {
            this.handleSaveEdit(editingId, editForm);
        }
    }

    /**
     * Focus the new todo input field
     */
    focusNewTodoInput() {
        const todoInput = document.getElementById('todoInput');
        if (todoInput) {
            todoInput.focus();
            todoInput.select(); // Select any existing text
        }
    }

    /**
     * Focus the search input field and handle the '/' character appropriately
     * This is called when the '/' shortcut is triggered
     */
    focusSearchInput(event) {
        const searchInput = document.getElementById('searchInput');
        if (searchInput) {
            const wasAlreadyFocused = document.activeElement === searchInput;
            
            if (!wasAlreadyFocused) {
                // Prevent the default '/' from being typed since we'll handle it ourselves
                if (event) {
                    event.preventDefault();
                }
                
                searchInput.focus();
                // Clear any existing text and add the '/' character
                searchInput.value = '/';
                // Move cursor to end
                searchInput.setSelectionRange(1, 1);
                // Trigger input event to update search
                searchInput.dispatchEvent(new Event('input', { bubbles: true }));
            }
            // If already focused, don't prevent default - let the '/' be typed normally
        }
    }

    /**
     * Handle adding todo from keyboard shortcut
     */
    handleAddTodoFromShortcut() {
        const todoInput = document.getElementById('todoInput');
        if (todoInput && todoInput.value.trim()) {
            // If there's text in the input, add it as a todo
            this.handleAddTodo();
        } else {
            // Otherwise, just focus the input
            this.focusNewTodoInput();
        }
    }

    /**
     * Toggle the first (topmost) todo item
     */
    handleToggleFirstTodo() {
        const allTodos = this.model.getAllTodos();
        if (allTodos.length > 0) {
            const firstTodo = allTodos[0];
            this.handleToggleTodo(firstTodo.id);
            this.view.showMessage(`${firstTodo.completed ? 'Unchecked' : 'Checked'} "${firstTodo.text}"`, 'success');
        } else {
            this.view.showMessage('No todos to toggle', 'info');
        }
    }

    /**
     * Delete the first (topmost) todo item
     */
    handleDeleteFirstTodo() {
        const allTodos = this.model.getAllTodos();
        if (allTodos.length > 0) {
            const firstTodo = allTodos[0];
            this.handleDeleteTodo(firstTodo.id);
        } else {
            this.view.showMessage('No todos to delete', 'info');
        }
    }

    /**
     * Handle select all todos (visual feedback only)
     */
    handleSelectAllTodos() {
        const todoItems = document.querySelectorAll('.todo-item');
        todoItems.forEach(item => {
            item.classList.add('selected');
        });
        
        // Remove selection after a short delay
        setTimeout(() => {
            todoItems.forEach(item => {
                item.classList.remove('selected');
            });
        }, 1000);
=======
        // Get all handler functions from the KeyboardHandlers class
        const handlers = this.keyboardHandlers.getAllHandlers();

        // Get shortcuts configuration and register all shortcuts
        const shortcuts = ShortcutsConfig.getShortcuts(handlers);
>>>>>>> c5621cca
        
        // Validate shortcuts before registering
        const validation = ShortcutsConfig.validateShortcutCollection(shortcuts);
        if (validation.errors > 0) {
            console.warn('Shortcut validation found errors:', validation);
        }
        
        // Register all shortcuts
        shortcuts.forEach(shortcut => {
            try {
                this.keyboardManager.registerShortcut(shortcut);
            } catch (error) {
                console.error('Failed to register shortcut:', shortcut, error);
            }
        });
        
        if (this.keyboardManager.options.debug) {
            console.log('Keyboard shortcuts setup completed:', this.keyboardManager.getDebugInfo());
        }
    }

    /**
     * Show keyboard shortcuts help modal
     */
    showKeyboardHelp() {
        HelpModalBuilder.showHelpModal(this.keyboardManager);
    }

    /**
     * Set up all event listeners using event delegation
     */
    bindEvents() {
        this.bindAddTodoForm();
        this.bindSearchInput();
        this.bindClearSearchButton();
        this.bindTodoListClick();
        this.bindTodoListSubmit();
        this.bindTodoListChange();
        this.bindThemeToggle();
        this.bindKeyboardShortcuts();
    }

    /**
     * Bind theme toggle button event
     */
    bindThemeToggle() {
        const themeToggle = document.getElementById('themeToggle');
        if (themeToggle) {
            themeToggle.addEventListener('click', () => {
                this.toggleTheme();
            });
        }
    }

    /**
     * Bind add todo form submission event
     */
    bindAddTodoForm() {
        const addTodoForm = document.getElementById('addTodoForm');
        addTodoForm.addEventListener('submit', (e) => {
            e.preventDefault();
            this.handleAddTodo();
        });
    }

    /**
     * Bind search input event handler
     */
    bindSearchInput() {
        const searchInput = document.getElementById('searchInput');
        searchInput.addEventListener('input', (e) => {
            this.handleSearch(e.target.value);
        });
    }

    /**
     * Bind clear search button event handler
     */
    bindClearSearchButton() {
        const clearSearchBtn = document.getElementById('clearSearchBtn');
        clearSearchBtn.addEventListener('click', () => {
            this.handleClearSearch();
        });
    }

    /**
     * Bind todo list click event delegation
     */
    bindTodoListClick() {
        this.view.todoList.addEventListener('click', (e) => {
            this.handleTodoListClick(e);
        });
    }

    /**
     * Bind todo list form submission event delegation
     */
    bindTodoListSubmit() {
        this.view.todoList.addEventListener('submit', (e) => {
            this.handleTodoListSubmit(e);
        });
    }

    /**
     * Bind todo list checkbox change event delegation
     */
    bindTodoListChange() {
        this.view.todoList.addEventListener('change', (e) => {
            this.handleTodoListChange(e);
        });
    }

    /**
     * Bind keyboard shortcuts event handler
     */
    bindKeyboardShortcuts() {
        document.addEventListener('keydown', (e) => {
            this.keyboardManager.handleKeyboard(e);
        });
    }

    /**
     * Handle adding a new todo
     */
    handleAddTodo() {
        const text = this.view.getInputValue();
        
        if (!text) {
            this.view.showMessage('Please enter a todo item', 'error');
            return;
        }

        try {
            this.model.addTodo(text);
            this.view.clearInput();
            this.render();
            this.view.focusInput();
        } catch (error) {
            this.view.showMessage(error.message, 'error');
        }
    }

    /**
     * Handle search input changes
     * @param {string} searchTerm - The search term
     */
    handleSearch(searchTerm) {
        this.searchTerm = searchTerm;
        this.render();
    }

    /**
     * Handle clearing the search input
     */
    handleClearSearch() {
        const searchInput = document.getElementById('searchInput');
        searchInput.value = '';
        this.searchTerm = '';
        this.render();
    }

    /**
     * Handle click events in the todo list
     * @param {Event} e - Click event
     */
    handleTodoListClick(e) {
        const action = e.target.dataset.action;
        const id = e.target.dataset.id;

        if (!action || !id) return;

        switch (action) {
            case 'edit':
                this.handleEditTodo(id);
                break;
            case 'delete':
                this.handleDeleteTodo(id);
                break;
            case 'cancel-edit':
                this.handleCancelEdit();
                break;
        }
    }

    /**
     * Handle form submissions in the todo list
     * @param {Event} e - Submit event
     */
    handleTodoListSubmit(e) {
        e.preventDefault();
        const action = e.target.dataset.action;
        const id = e.target.dataset.id;

        if (action === 'save-edit' && id) {
            this.handleSaveEdit(id, e.target);
        }
    }

    /**
     * Handle change events in the todo list (checkboxes)
     * @param {Event} e - Change event
     */
    handleTodoListChange(e) {
        const action = e.target.dataset.action;
        const id = e.target.dataset.id;

        if (action === 'toggle' && id) {
            this.handleToggleTodo(id);
        }
    }

    /**
     * Handle toggling todo completion
     * @param {string} id - Todo ID
     */
    handleToggleTodo(id) {
        const updatedTodo = this.model.toggleTodo(id);
        if (updatedTodo) {
            this.render();
        }
    }

    /**
     * Handle starting edit mode for a todo
     * @param {string} id - Todo ID
     */
    handleEditTodo(id) {
        // Cancel any existing edit first
        if (this.view.isEditing()) {
            this.view.cancelEdit();
        }

        this.view.startEdit(id);
        this.render();
    }

    /**
     * Handle saving an edited todo
     * @param {string} id - Todo ID
     * @param {HTMLFormElement} form - The edit form element
     */
    handleSaveEdit(id, form) {
        const input = form.querySelector('.edit-input');
        const newText = input.value.trim();

        if (!newText) {
            this.view.showMessage('Todo text cannot be empty', 'error');
            input.focus();
            return;
        }

        try {
            const updatedTodo = this.model.updateTodo(id, newText);
            if (updatedTodo) {
                this.view.cancelEdit();
                this.render();
            }
        } catch (error) {
            this.view.showMessage(error.message, 'error');
            input.focus();
        }
    }

    /**
     * Handle canceling edit mode
     */
    handleCancelEdit() {
        this.view.cancelEdit();
        this.render();
    }

    /**
     * Handle deleting a todo
     * @param {string} id - Todo ID
     */
    handleDeleteTodo(id) {
        const todo = this.model.getTodo(id);
        if (!todo) return;

        const confirmMessage = `Are you sure you want to delete "${todo.text}"?`;
        if (this.view.showConfirmation(confirmMessage)) {
            const wasDeleted = this.model.deleteTodo(id);
            if (wasDeleted) {
                // If we were editing this todo, cancel the edit
                if (this.view.getEditingId() === id) {
                    this.view.cancelEdit();
                }
                this.render();
            }
        }
    }

    /**
     * Render the current state
     */
    render() {
        const allTodos = this.model.getAllTodos();
        const filteredTodos = this.model.filterTodos(this.searchTerm);
        this.view.render(filteredTodos, allTodos, this.searchTerm);
    }

    /**
     * Get application statistics
     * @returns {Object} Stats object with todo counts
     */
    getStats() {
        return this.model.getStats();
    }
}<|MERGE_RESOLUTION|>--- conflicted
+++ resolved
@@ -87,148 +87,11 @@
         // Register editing context
         this.keyboardManager.registerContext('editing', () => this.view.isEditing());
         
-<<<<<<< HEAD
-        // Create handler functions for all shortcuts
-        const handlers = {
-            // Navigation and focus shortcuts
-            focusNewTodo: () => this.focusNewTodoInput(),
-            focusSearch: (event) => this.focusSearchInput(event),
-            
-            // Todo management shortcuts
-            addTodo: () => this.handleAddTodoFromShortcut(),
-            toggleFirstTodo: () => this.handleToggleFirstTodo(),
-            deleteFirstTodo: () => this.handleDeleteFirstTodo(),
-            selectAll: () => this.handleSelectAllTodos(),
-            clearCompleted: () => this.handleClearCompleted(),
-            
-            // Editing shortcuts
-            cancelEdit: () => this.handleCancelEdit(),
-            saveEdit: () => this.handleSaveEditFromShortcut(),
-            
-            // General shortcuts
-            showHelp: () => this.showKeyboardHelp(),
-            toggleTheme: () => this.toggleTheme()
-        };
+        // Get all handler functions from the KeyboardHandlers class
+        const handlers = this.keyboardHandlers.getAllHandlers();
 
         // Get shortcuts configuration and register all shortcuts
         const shortcuts = ShortcutsConfig.getShortcuts(handlers);
-        shortcuts.forEach(shortcut => {
-            this.keyboardManager.registerShortcut(shortcut);
-        });
-    }
-
-    /**
-     * Handle save edit triggered by keyboard shortcut
-     */
-    handleSaveEditFromShortcut() {
-        const editingId = this.view.getEditingId();
-        const editForm = document.querySelector(`.edit-form[data-id="${editingId}"]`);
-        if (editForm) {
-            this.handleSaveEdit(editingId, editForm);
-        }
-    }
-
-    /**
-     * Focus the new todo input field
-     */
-    focusNewTodoInput() {
-        const todoInput = document.getElementById('todoInput');
-        if (todoInput) {
-            todoInput.focus();
-            todoInput.select(); // Select any existing text
-        }
-    }
-
-    /**
-     * Focus the search input field and handle the '/' character appropriately
-     * This is called when the '/' shortcut is triggered
-     */
-    focusSearchInput(event) {
-        const searchInput = document.getElementById('searchInput');
-        if (searchInput) {
-            const wasAlreadyFocused = document.activeElement === searchInput;
-            
-            if (!wasAlreadyFocused) {
-                // Prevent the default '/' from being typed since we'll handle it ourselves
-                if (event) {
-                    event.preventDefault();
-                }
-                
-                searchInput.focus();
-                // Clear any existing text and add the '/' character
-                searchInput.value = '/';
-                // Move cursor to end
-                searchInput.setSelectionRange(1, 1);
-                // Trigger input event to update search
-                searchInput.dispatchEvent(new Event('input', { bubbles: true }));
-            }
-            // If already focused, don't prevent default - let the '/' be typed normally
-        }
-    }
-
-    /**
-     * Handle adding todo from keyboard shortcut
-     */
-    handleAddTodoFromShortcut() {
-        const todoInput = document.getElementById('todoInput');
-        if (todoInput && todoInput.value.trim()) {
-            // If there's text in the input, add it as a todo
-            this.handleAddTodo();
-        } else {
-            // Otherwise, just focus the input
-            this.focusNewTodoInput();
-        }
-    }
-
-    /**
-     * Toggle the first (topmost) todo item
-     */
-    handleToggleFirstTodo() {
-        const allTodos = this.model.getAllTodos();
-        if (allTodos.length > 0) {
-            const firstTodo = allTodos[0];
-            this.handleToggleTodo(firstTodo.id);
-            this.view.showMessage(`${firstTodo.completed ? 'Unchecked' : 'Checked'} "${firstTodo.text}"`, 'success');
-        } else {
-            this.view.showMessage('No todos to toggle', 'info');
-        }
-    }
-
-    /**
-     * Delete the first (topmost) todo item
-     */
-    handleDeleteFirstTodo() {
-        const allTodos = this.model.getAllTodos();
-        if (allTodos.length > 0) {
-            const firstTodo = allTodos[0];
-            this.handleDeleteTodo(firstTodo.id);
-        } else {
-            this.view.showMessage('No todos to delete', 'info');
-        }
-    }
-
-    /**
-     * Handle select all todos (visual feedback only)
-     */
-    handleSelectAllTodos() {
-        const todoItems = document.querySelectorAll('.todo-item');
-        todoItems.forEach(item => {
-            item.classList.add('selected');
-        });
-        
-        // Remove selection after a short delay
-        setTimeout(() => {
-            todoItems.forEach(item => {
-                item.classList.remove('selected');
-            });
-        }, 1000);
-=======
-        // Get all handler functions from the KeyboardHandlers class
-        const handlers = this.keyboardHandlers.getAllHandlers();
-
-        // Get shortcuts configuration and register all shortcuts
-        const shortcuts = ShortcutsConfig.getShortcuts(handlers);
->>>>>>> c5621cca
         
         // Validate shortcuts before registering
         const validation = ShortcutsConfig.validateShortcutCollection(shortcuts);
