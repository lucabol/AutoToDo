/**
 * TodoController - Handles user interactions and coordinates between Model and View
 */
class TodoController {
    constructor(model, view, storageManager = window.storageManager) {
        this.model = model;
        this.view = view;
        this.storage = storageManager;
        this.searchTerm = '';
        
        // Drag and drop functionality
        this.draggedId = null;
        this.dragDropSupported = this.checkDragDropSupport();
        
        // Performance optimizations
        this.searchMonitor = PerformanceUtils.createMonitor('Search Performance');
        this.debouncedSearch = PerformanceUtils.debounce(this.performSearch.bind(this), 300);
        
        this.keyboardManager = new KeyboardShortcutManager({
            debug: false, // Set to true for debugging
            enableLogging: false,
            validateConflicts: true
        });
        this.keyboardHandlers = new KeyboardHandlers(this);
        this.init();
    }

    /**
     * Check if browser supports HTML5 Drag and Drop API
     * @returns {boolean} True if drag and drop is supported
     */
    checkDragDropSupport() {
        // Check for essential drag and drop features
        const testElement = document.createElement('div');
        
        return (
            'draggable' in testElement &&
            'ondragstart' in testElement &&
            'ondrop' in testElement &&
            typeof DataTransfer !== 'undefined' &&
            typeof DragEvent !== 'undefined'
        );
    }

    /**
     * Initialize the controller and set up event listeners
     */
    init() {
        this.bindEvents();
        this.handleDragDropCompatibility();
        this.initializeTheme();
        this.setupKeyboardShortcuts();
        this.render();
    }

    /**
     * Handle drag and drop compatibility
     */
    handleDragDropCompatibility() {
        if (!this.dragDropSupported) {
            this.view.showDragDropUnsupportedMessage();
        }
    }

    /**
     * Initialize theme management
     */
    initializeTheme() {
<<<<<<< HEAD
        // Check Safari version for compatibility workarounds
        this.safariVersionInfo = PerformanceUtils.getSafariVersionInfo();
        
        // Check for saved theme preference or system preference
        const savedTheme = localStorage.getItem('todo-theme');
        const systemPrefersDark = window.matchMedia('(prefers-color-scheme: dark)').matches;
        
        const initialTheme = savedTheme || (systemPrefersDark ? 'dark' : 'light');
        this.setTheme(initialTheme, false); // false = don't save to localStorage on init
        
        // Listen for system theme changes
        window.matchMedia('(prefers-color-scheme: dark)').addEventListener('change', (e) => {
            if (!localStorage.getItem('todo-theme')) {
                this.setTheme(e.matches ? 'dark' : 'light', false);
            }
        });
=======
        try {
            // Check for saved theme preference or system preference
            const savedTheme = this.storage.getItem('todo-theme');
            const systemPrefersDark = window.matchMedia('(prefers-color-scheme: dark)').matches;
            
            const initialTheme = savedTheme || (systemPrefersDark ? 'dark' : 'light');
            this.setTheme(initialTheme, false); // false = don't save to storage on init
            
            // Listen for system theme changes
            window.matchMedia('(prefers-color-scheme: dark)').addEventListener('change', (e) => {
                if (!this.storage.getItem('todo-theme')) {
                    this.setTheme(e.matches ? 'dark' : 'light', false);
                }
            });
        } catch (e) {
            console.warn('Failed to initialize theme, using default light theme:', e);
            this.setTheme('light', false);
        }
>>>>>>> 76838dc2
    }

    /**
     * Set the application theme
     * @param {string} theme - 'light' or 'dark'
     * @param {boolean} save - Whether to save preference to storage
     */
    setTheme(theme, save = true) {
        const body = document.body;
        const themeToggle = document.getElementById('themeToggle');
        const themeIcon = themeToggle?.querySelector('.theme-icon');
        const themeText = themeToggle?.querySelector('.theme-text');

        if (theme === 'dark') {
            body.classList.add('dark-theme');
            if (themeIcon) themeIcon.textContent = '☀️';
            if (themeText) themeText.textContent = 'Light';
        } else {
            body.classList.remove('dark-theme');
            if (themeIcon) themeIcon.textContent = '🌙';
            if (themeText) themeText.textContent = 'Dark';
        }

        // Apply Safari 14.0-14.2 specific workarounds
        if (this.safariVersionInfo?.needsThemeWorkaround) {
            this.applySafariThemeWorkaround(theme);
        }

        if (save) {
            try {
                this.storage.setItem('todo-theme', theme);
            } catch (e) {
                console.warn('Failed to save theme preference:', e);
            }
        }
        }

        this.currentTheme = theme;
    }

    /**
     * Toggle between light and dark themes
     */
    toggleTheme() {
        const newTheme = this.currentTheme === 'dark' ? 'light' : 'dark';
        this.setTheme(newTheme);
        
        // Show user notification for Safari 14.0-14.2 if theme doesn't update smoothly
        if (this.safariVersionInfo?.needsThemeWorkaround) {
            this.showSafariThemeNotification();
        }
    }

    /**
     * Apply Safari 14.0-14.2 specific workarounds for theme switching
     * 
     * Safari versions 14.0-14.2 have known issues with CSS custom property refresh
     * when theme classes are toggled dynamically. This method implements a multi-strategy
     * approach to force proper style recalculation and ensure theme colors update correctly.
     * 
     * The workaround combines three complementary techniques:
     * 1. Forced reflow to trigger style recalculation
     * 2. Hardware acceleration via transform manipulation 
     * 3. CSS class cycling to refresh custom properties
     * 
     * @param {string} theme - The theme being applied ('light' or 'dark')
     */
    applySafariThemeWorkaround(theme) {
        const body = document.body;
        
        // Method 1: Force style recalculation by temporarily hiding and showing
        // This triggers a complete reflow which forces Safari to recalculate all styles
        // including CSS custom properties that may have gotten "stuck" during theme changes
        body.style.visibility = 'hidden';
        body.offsetHeight; // Trigger synchronous reflow - this line is intentionally blocking
        body.style.visibility = 'visible';
        
        // Method 2: Force repaint by manipulating transform property
        // Safari's graphics engine sometimes caches paint layers incorrectly during theme changes
        // A minimal transform change forces layer invalidation and repaint
        const container = document.querySelector('.container');
        if (container) {
            const originalTransform = container.style.transform;
            // Use a minimal transform that doesn't visually impact layout
            container.style.transform = 'translateZ(0.01px)';
            // Restore original transform on next frame to minimize visual impact
            requestAnimationFrame(() => {
                container.style.transform = originalTransform;
            });
        }
        
        // Method 3: Ensure CSS custom properties are properly refreshed
        // This addresses the core issue where Safari fails to propagate new custom property values
        this.forceCSSCustomPropertyUpdate();
    }

    /**
     * Force update of CSS custom properties for Safari 14.0-14.2
     * 
     * Safari 14.0-14.2 has a specific bug where CSS custom properties (CSS variables)
     * defined in theme classes don't propagate properly when the class is toggled.
     * This can result in elements retaining old theme colors even after the theme
     * class has been successfully added/removed from the DOM.
     * 
     * This method implements a "class cycling" technique that temporarily removes
     * and re-adds the theme class, forcing Safari to re-evaluate and apply the
     * CSS custom properties correctly.
     * 
     * The technique works by:
     * 1. Removing the theme class (forces Safari to clear cached property values)
     * 2. Using requestAnimationFrame to ensure DOM changes are processed
     * 3. Re-adding the theme class (forces Safari to re-read and apply new values)
     */
    forceCSSCustomPropertyUpdate() {
        const root = document.documentElement;
        const currentThemeClass = document.body.classList.contains('dark-theme') ? 'dark-theme' : '';
        
        // Only cycle the class if we're in dark theme
        // Light theme doesn't need cycling since it uses the default :root values
        if (currentThemeClass) {
            // Temporarily remove the theme class to clear cached CSS custom property values
            document.body.classList.remove('dark-theme');
            
            // Use requestAnimationFrame to ensure the DOM change is processed
            // before re-adding the class. This timing is critical for Safari to
            // properly invalidate its CSS custom property cache.
            requestAnimationFrame(() => {
                document.body.classList.add('dark-theme');
            });
        }
    }

    /**
     * Show notification to Safari users about theme refresh
     * 
     * This notification system provides contextual guidance to users on Safari 14.0-14.2
     * when theme switching might not work perfectly due to browser bugs. The system
     * implements several smart behaviors:
     * 
     * 1. **Session-based limiting**: Shows notification only once per browser session
     *    to avoid overwhelming users with repeated messages
     * 
     * 2. **Auto-hide mechanism**: Automatically removes notification after 5 seconds
     *    to maintain clean UI, but allows manual dismissal for user control
     * 
     * 3. **Contextual messaging**: Provides specific Safari version information
     *    and clear instructions with keyboard shortcuts for page refresh
     * 
     * 4. **Progressive enhancement**: Only shown to affected Safari versions,
     *    ensuring other browsers have no disruption to their experience
     * 
     * The notification appears as a subtle overlay that doesn't interfere with
     * the main application functionality while providing helpful guidance.
     */
    showSafariThemeNotification() {
        // Implement session-based notification limiting to prevent notification fatigue
        // This ensures users only see the notification once per browser session,
        // maintaining a good user experience even with repeated theme toggles
        if (this.safariNotificationShown) return;
        
        // Create and inject the notification into the DOM
        const notification = this.createSafariNotification();
        document.body.appendChild(notification);
        
        // Implement auto-hide mechanism with 5-second timeout
        // This balances giving users enough time to read the message while
        // maintaining a clean interface that doesn't feel cluttered
        setTimeout(() => {
            if (notification.parentNode) {
                notification.remove();
            }
        }, 5000);
        
        // Mark notification as shown for this session to prevent duplicates
        this.safariNotificationShown = true;
    }

    /**
     * Create Safari notification element
     * 
     * Constructs a user-friendly notification specifically designed for Safari 14.0-14.2 users
     * experiencing theme switching issues. The notification includes:
     * 
     * - **Visual icon**: Information icon (ℹ️) for immediate recognition
     * - **Version-specific messaging**: Shows the detected Safari version for context
     * - **Clear instructions**: Provides keyboard shortcuts (⌘+R or Ctrl+R) for page refresh
     * - **Manual dismissal**: Close button (×) for user control over notification visibility
     * - **Accessible markup**: Proper semantic HTML structure for screen readers
     * 
     * The notification is styled to be non-intrusive while remaining visible enough
     * to provide helpful guidance when theme colors don't update properly.
     * 
     * @returns {Element} A complete notification DOM element ready for insertion
     */
    createSafariNotification() {
        const notification = document.createElement('div');
        notification.className = 'safari-theme-notification';
        
        // Build comprehensive notification content with contextual information
        // Include Safari version for user awareness and specific refresh instructions
        notification.innerHTML = `
            <div class="notification-content">
                <span class="notification-icon">ℹ️</span>
                <span class="notification-text">
                    Safari ${this.safariVersionInfo.version}: If theme colors don't update properly, 
                    please refresh the page (⌘+R or Ctrl+R).
                </span>
                <button class="notification-close" onclick="this.parentNode.parentNode.remove()">×</button>
            </div>
        `;
        
        return notification;
    }

    /**
     * Set up keyboard shortcuts using the enhanced KeyboardShortcutManager
     */
    setupKeyboardShortcuts() {
        try {
            this._initializeKeyboardContext();
            this._registerAllShortcuts();
            this._validateCriticalShortcuts();
            this._logSetupCompletion();
        } catch (error) {
            console.error('Failed to setup keyboard shortcuts:', error);
            this._registerEmergencyShortcuts();
        }
    }

    /**
     * Initialize keyboard context for editing
     * @private
     */
    _initializeKeyboardContext() {
        this.keyboardManager.registerContext('editing', () => this.view.isEditing());
    }

    /**
     * Register all keyboard shortcuts from configuration
     * @private
     */
    _registerAllShortcuts() {
        const handlers = this.keyboardHandlers.getAllHandlers();
        const shortcuts = ShortcutsConfig.getShortcuts(handlers);
        
        // Validate shortcuts before registering
        const validation = ShortcutsConfig.validateShortcutCollection(shortcuts);
        if (validation.errors > 0) {
            console.warn('Shortcut validation found errors:', validation);
        }
        
        // Register shortcuts with batch error handling
        this.registeredCount = 0;
        shortcuts.forEach((shortcut, index) => {
            try {
                this.keyboardManager.registerShortcut(shortcut);
                this.registeredCount++;
            } catch (error) {
                console.error(`Failed to register shortcut ${index}:`, shortcut, error);
            }
        });

        this.totalShortcuts = shortcuts.length;
    }

    /**
     * Validate that critical shortcuts are registered
     * @private
     */
    _validateCriticalShortcuts() {
        this.verifyCriticalShortcuts();
    }

    /**
     * Log setup completion information
     * @private
     */
    _logSetupCompletion() {
        if (this.keyboardManager.options.debug) {
            console.log(`Keyboard shortcuts setup completed: ${this.registeredCount}/${this.totalShortcuts} shortcuts registered`);
            console.log('Debug info:', this.keyboardManager.getDebugInfo());
        }
    }

    /**
     * Register emergency shortcuts if main setup fails
     * @private
     */
    _registerEmergencyShortcuts() {
        console.log('Registering emergency shortcuts due to setup failure...');
        this.registerFallbackShortcuts();
    }

    /**
     * Verify that critical shortcuts like Ctrl+F are properly registered
     * @private
     */
    verifyCriticalShortcuts() {
        const criticalShortcuts = [
            { key: 'f', ctrlKey: true, context: 'global', name: 'Ctrl+F (Focus Search)' },
            { key: '/', ctrlKey: false, context: 'global', name: '/ (Focus Search)' },
            { key: 'n', ctrlKey: true, context: 'global', name: 'Ctrl+N (Focus New Todo)' }
        ];
        
        for (const critical of criticalShortcuts) {
            const shortcutKey = this.keyboardManager.generateShortcutKey(
                critical.key, critical.ctrlKey, false, false, critical.context
            );
            
            const registered = this.keyboardManager.shortcuts.has(shortcutKey);
            if (!registered) {
                console.error(`Critical shortcut not registered: ${critical.name}`);
                // Try to re-register this specific shortcut
                this.registerFallbackShortcuts();
                break;
            }
        }
    }

    /**
     * Register fallback shortcuts for critical functionality
     * @private
     */
    registerFallbackShortcuts() {
        console.log('Registering fallback shortcuts...');
        
        // Ensure search focus shortcuts are available
        const searchFocus = () => this.keyboardHandlers.focusSearchInput();
        const todoFocus = () => this.keyboardHandlers.focusNewTodoInput();
        
        try {
            this.keyboardManager.registerShortcut({
                key: 'f',
                ctrlKey: true,
                context: 'global',
                action: searchFocus,
                preventDefault: true,
                description: 'Focus search input (Ctrl+F) - Fallback',
                category: 'Navigation'
            });
            
            this.keyboardManager.registerShortcut({
                key: '/',
                context: 'global',
                action: searchFocus,
                preventDefault: true,
                description: 'Focus search input (/) - Fallback',
                category: 'Navigation'
            });
            
            console.log('Fallback shortcuts registered successfully');
        } catch (error) {
            console.error('Failed to register fallback shortcuts:', error);
        }
    }

    /**
     * Show keyboard shortcuts help modal
     */
    showKeyboardHelp() {
        HelpModalBuilder.showHelpModal(this.keyboardManager);
    }

    /**
     * Initialize keyboard context for editing
     * @private
     */
    _initializeKeyboardContext() {
        this.keyboardManager.registerContext('editing', () => this.view.isEditing());
    }

    /**
     * Register all keyboard shortcuts from configuration
     * @private
     */
    _registerAllShortcuts() {
        const handlers = this.keyboardHandlers.getAllHandlers();
        const shortcuts = ShortcutsConfig.getShortcuts(handlers);
        
        // Validate shortcuts before registering
        const validation = ShortcutsConfig.validateShortcutCollection(shortcuts);
        if (validation.errors > 0) {
            console.warn('Shortcut validation found errors:', validation);
        }
        
        // Register shortcuts with batch error handling
        this.registeredCount = 0;
        shortcuts.forEach((shortcut, index) => {
            try {
                this.keyboardManager.registerShortcut(shortcut);
                this.registeredCount++;
            } catch (error) {
                console.error(`Failed to register shortcut ${index}:`, shortcut, error);
            }
        });

        this.totalShortcuts = shortcuts.length;
    }

    /**
     * Validate that critical shortcuts are registered
     * @private
     */
    _validateCriticalShortcuts() {
        this.verifyCriticalShortcuts();
    }

    /**
     * Log setup completion information
     * @private
     */
    _logSetupCompletion() {
        if (this.keyboardManager.options.debug) {
            console.log(`Keyboard shortcuts setup completed: ${this.registeredCount}/${this.totalShortcuts} shortcuts registered`);
            console.log('Debug info:', this.keyboardManager.getDebugInfo());
        }
    }

    /**
     * Register emergency shortcuts if main setup fails
     * @private
     */
    _registerEmergencyShortcuts() {
        console.log('Registering emergency shortcuts due to setup failure...');
        this.registerFallbackShortcuts();
    }

    /**
     * Verify that critical shortcuts like Ctrl+F are properly registered
     * @private
     */
    verifyCriticalShortcuts() {
        const criticalShortcuts = [
            { key: 'f', ctrlKey: true, context: 'global', name: 'Ctrl+F (Focus Search)' },
            { key: '/', ctrlKey: false, context: 'global', name: '/ (Focus Search)' },
            { key: 'n', ctrlKey: true, context: 'global', name: 'Ctrl+N (Focus New Todo)' }
        ];
        
        for (const critical of criticalShortcuts) {
            const shortcutKey = this.keyboardManager.generateShortcutKey(
                critical.key, critical.ctrlKey, false, false, critical.context
            );
            
            const registered = this.keyboardManager.shortcuts.has(shortcutKey);
            if (!registered) {
                console.error(`Critical shortcut not registered: ${critical.name}`);
                // Try to re-register this specific shortcut
                this.registerFallbackShortcuts();
                break;
            }
        }
    }

    /**
     * Register fallback shortcuts for critical functionality
     * @private
     */
    registerFallbackShortcuts() {
        console.log('Registering fallback shortcuts...');
        
        // Ensure search focus shortcuts are available
        const searchFocus = () => this.keyboardHandlers.focusSearchInput();
        const todoFocus = () => this.keyboardHandlers.focusNewTodoInput();
        
        try {
            this.keyboardManager.registerShortcut({
                key: 'f',
                ctrlKey: true,
                context: 'global',
                action: searchFocus,
                preventDefault: true,
                description: 'Focus search input (Ctrl+F) - Fallback',
                category: 'Navigation'
            });
            
            this.keyboardManager.registerShortcut({
                key: '/',
                context: 'global',
                action: searchFocus,
                preventDefault: true,
                description: 'Focus search input (/) - Fallback',
                category: 'Navigation'
            });
            
            console.log('Fallback shortcuts registered successfully');
        } catch (error) {
            console.error('Failed to register fallback shortcuts:', error);
        }
    }

    /**
     * Set up all event listeners using event delegation
     */
    bindEvents() {
        this.bindAddTodoForm();
        this.bindSearchInput();
        this.bindClearSearchButton();
        this.bindTodoListClick();
        this.bindTodoListSubmit();
        this.bindTodoListChange();
        this.bindDragAndDrop();
        this.bindThemeToggle();
        this.bindKeyboardShortcuts();
    }

    /**
     * Bind theme toggle button event
     */
    bindThemeToggle() {
        const themeToggle = document.getElementById('themeToggle');
        if (themeToggle) {
            themeToggle.addEventListener('click', () => {
                this.toggleTheme();
            });
        }
    }

    /**
     * Bind add todo form submission event
     */
    bindAddTodoForm() {
        const addTodoForm = document.getElementById('addTodoForm');
        addTodoForm.addEventListener('submit', (e) => {
            e.preventDefault();
            this.handleAddTodo();
        });
    }

    /**
     * Bind search input event handler
     */
    bindSearchInput() {
        const searchInput = document.getElementById('searchInput');
        searchInput.addEventListener('input', (e) => {
            this.handleSearch(e.target.value);
        });
    }

    /**
     * Bind clear search button event handler
     */
    bindClearSearchButton() {
        const clearSearchBtn = document.getElementById('clearSearchBtn');
        clearSearchBtn.addEventListener('click', () => {
            this.handleClearSearch();
        });
    }

    /**
     * Bind todo list click event delegation
     */
    bindTodoListClick() {
        this.view.todoList.addEventListener('click', (e) => {
            this.handleTodoListClick(e);
        });
    }

    /**
     * Bind todo list form submission event delegation
     */
    bindTodoListSubmit() {
        this.view.todoList.addEventListener('submit', (e) => {
            this.handleTodoListSubmit(e);
        });
    }

    /**
     * Bind todo list checkbox change event delegation
     */
    bindTodoListChange() {
        this.view.todoList.addEventListener('change', (e) => {
            this.handleTodoListChange(e);
        });
    }

    /**
     * Bind keyboard shortcuts event handler
     */
    bindKeyboardShortcuts() {
        document.addEventListener('keydown', (e) => {
            this.keyboardManager.handleKeyboard(e);
        });
        
        // Add keyboard support for drag handles
        this.view.todoList.addEventListener('keydown', (e) => {
            this.handleDragHandleKeyboard(e);
        });
    }

    /**
     * Bind drag and drop event handlers
     */
    bindDragAndDrop() {
        // Only bind drag and drop events if supported
        if (!this.dragDropSupported) {
            return;
        }

        this.view.todoList.addEventListener('dragstart', (e) => {
            this.handleDragStart(e);
        });

        this.view.todoList.addEventListener('dragover', (e) => {
            this.handleDragOver(e);
        });

        this.view.todoList.addEventListener('drop', (e) => {
            this.handleDrop(e);
        });

        this.view.todoList.addEventListener('dragend', (e) => {
            this.handleDragEnd(e);
        });

        this.view.todoList.addEventListener('dragenter', (e) => {
            this.handleDragEnter(e);
        });

        this.view.todoList.addEventListener('dragleave', (e) => {
            this.handleDragLeave(e);
        });
    }

    /**
     * Handle adding a new todo
     */
    handleAddTodo() {
        const text = this.view.getInputValue();
        
        if (!text) {
            this.view.showMessage('Please enter a todo item', 'error');
            return;
        }

        try {
            this.model.addTodo(text);
            this.view.clearInput();
            this.render();
            this.view.focusInput();
        } catch (error) {
            this.view.showMessage(error.message, 'error');
        }
    }

    /**
     * Handle search input changes with debouncing for performance
     * @param {string} searchTerm - The search term
     */
    handleSearch(searchTerm) {
        // Update search term immediately for UI responsiveness
        this.searchTerm = searchTerm;
        
        // Debounce the actual search to avoid excessive filtering
        this.debouncedSearch(searchTerm);
    }
    
    /**
     * Perform the actual search operation (debounced)
     * @param {string} searchTerm - The search term
     * @private
     */
    performSearch(searchTerm) {
        this.searchMonitor.start();
        
        try {
            // Only render if the search term hasn't changed
            if (this.searchTerm === searchTerm) {
                this.render();
            }
        } finally {
            this.searchMonitor.end();
        }
    }

    /**
     * Handle clearing the search input
     */
    handleClearSearch() {
        const searchInput = document.getElementById('searchInput');
        searchInput.value = '';
        this.searchTerm = '';
        this.render();
    }

    /**
     * Handle click events in the todo list
     * @param {Event} e - Click event
     */
    handleTodoListClick(e) {
        const action = e.target.dataset.action;
        const id = e.target.dataset.id;

        if (!action || !id) return;

        switch (action) {
            case 'edit':
                this.handleEditTodo(id);
                break;
            case 'delete':
                this.handleDeleteTodo(id);
                break;
            case 'cancel-edit':
                this.handleCancelEdit();
                break;
        }
    }

    /**
     * Handle form submissions in the todo list
     * @param {Event} e - Submit event
     */
    handleTodoListSubmit(e) {
        e.preventDefault();
        const action = e.target.dataset.action;
        const id = e.target.dataset.id;

        if (action === 'save-edit' && id) {
            this.handleSaveEdit(id, e.target);
        }
    }

    /**
     * Handle change events in the todo list (checkboxes)
     * @param {Event} e - Change event
     */
    handleTodoListChange(e) {
        const action = e.target.dataset.action;
        const id = e.target.dataset.id;

        if (action === 'toggle' && id) {
            this.handleToggleTodo(id);
        }
    }

    /**
     * Handle keyboard interactions for drag handles
     * @param {Event} e - Keyboard event
     */
    handleDragHandleKeyboard(e) {
        // Only handle if target is a drag handle
        if (!e.target.classList.contains('drag-handle') || !this.dragDropSupported) {
            return;
        }

        const todoItem = e.target.closest('.todo-item');
        if (!todoItem) return;

        const todoId = todoItem.dataset.id;
        const currentTodos = this.getCurrentTodos();
        const currentIndex = currentTodos.findIndex(t => t.id === todoId);
        
        if (currentIndex === -1) return;

        let newIndex = currentIndex;
        let moved = false;

        // Arrow keys for reordering
        switch (e.key) {
            case 'ArrowUp':
                if (currentIndex > 0) {
                    newIndex = currentIndex - 1;
                    moved = true;
                }
                break;
            case 'ArrowDown':
                if (currentIndex < currentTodos.length - 1) {
                    newIndex = currentIndex + 1;
                    moved = true;
                }
                break;
            case 'Home':
                if (currentIndex > 0) {
                    newIndex = 0;
                    moved = true;
                }
                break;
            case 'End':
                if (currentIndex < currentTodos.length - 1) {
                    newIndex = currentTodos.length - 1;
                    moved = true;
                }
                break;
            case 'Enter':
            case ' ':
                // Activate drag handle (could be extended for alternative reorder UI)
                e.preventDefault();
                this.view.showMessage(`Todo "${currentTodos[currentIndex].text}" selected. Use arrow keys to move.`, 'info');
                return;
        }

        if (moved) {
            e.preventDefault();
            this.handleReorderTodo(todoId, newIndex);
            
            // Keep focus on the drag handle after reorder
            setTimeout(() => {
                const newTodoItem = document.querySelector(`[data-id="${todoId}"] .drag-handle`);
                if (newTodoItem) {
                    newTodoItem.focus();
                }
            }, 100);
        }
    }

    /**
     * Handle reordering a todo
     * @param {string} todoId - ID of todo to reorder
     * @param {number} newIndex - New index position
     */
    handleReorderTodo(todoId, newIndex) {
        // Calculate actual index if we're dealing with filtered results
        if (this.searchTerm) {
            const filteredTodos = this.model.filterTodos(this.searchTerm);
            const allTodos = this.model.getAllTodos();
            const targetTodo = filteredTodos[newIndex];
            const actualTargetIndex = allTodos.findIndex(todo => todo.id === targetTodo.id);
            
            if (this.model.reorderTodo(todoId, actualTargetIndex)) {
                this.render();
            }
        } else {
            if (this.model.reorderTodo(todoId, newIndex)) {
                this.render();
            }
        }
    }

    /**
     * Handle toggling todo completion
     * @param {string} id - Todo ID
     */
    handleToggleTodo(id) {
        const updatedTodo = this.model.toggleTodo(id);
        if (updatedTodo) {
            this.render();
        }
    }

    /**
     * Handle starting edit mode for a todo
     * @param {string} id - Todo ID
     */
    handleEditTodo(id) {
        // Cancel any existing edit first
        if (this.view.isEditing()) {
            this.view.cancelEdit();
        }

        this.view.startEdit(id);
        this.render();
    }

    /**
     * Handle saving an edited todo
     * @param {string} id - Todo ID
     * @param {HTMLFormElement} form - The edit form element
     */
    handleSaveEdit(id, form) {
        const input = form.querySelector('.edit-input');
        const newText = input.value.trim();

        if (!newText) {
            this.view.showMessage('Todo text cannot be empty', 'error');
            input.focus();
            return;
        }

        try {
            const updatedTodo = this.model.updateTodo(id, newText);
            if (updatedTodo) {
                this.view.cancelEdit();
                this.render();
            }
        } catch (error) {
            this.view.showMessage(error.message, 'error');
            input.focus();
        }
    }

    /**
     * Handle canceling edit mode
     */
    handleCancelEdit() {
        this.view.cancelEdit();
        this.render();
    }

    /**
     * Handle deleting a todo
     * @param {string} id - Todo ID
     */
    handleDeleteTodo(id) {
        const todo = this.model.getTodo(id);
        if (!todo) return;

        const confirmMessage = `Are you sure you want to delete "${todo.text}"?`;
        if (this.view.showConfirmation(confirmMessage)) {
            const wasDeleted = this.model.deleteTodo(id);
            if (wasDeleted) {
                // If we were editing this todo, cancel the edit
                if (this.view.getEditingId() === id) {
                    this.view.cancelEdit();
                }
                this.render();
            }
        }
    }

    /**
     * Render the current state
     */
    render() {
        const allTodos = this.model.getAllTodos();
        const filteredTodos = this.model.filterTodos(this.searchTerm);
        this.view.render(filteredTodos, allTodos, this.searchTerm, this.dragDropSupported);
    }

    /**
     * Get application statistics including performance data
     * @returns {Object} Stats object with todo counts and performance metrics
     */
    getStats() {
        const modelStats = this.model.getStats();
        const viewStats = this.view.getPerformanceStats();
        const searchStats = this.searchMonitor.getStats();
        
        return {
            ...modelStats,
            performance: {
                view: viewStats,
                search: searchStats,
                isMobile: PerformanceUtils.isMobile(),
                isSafari: PerformanceUtils.isSafari()
            }
        };
    }

    /**
     * Handle drag start event
     * @param {Event} e - Drag start event
     */
    handleDragStart(e) {
        const todoItem = e.target.closest('.todo-item');
        if (!todoItem) return;

        this.draggedId = todoItem.dataset.id;
        todoItem.classList.add('dragging');
        
        // Set drag effect
        e.dataTransfer.effectAllowed = 'move';
        e.dataTransfer.setData('text/html', todoItem.outerHTML);
    }

    /**
     * Handle drag over event
     * @param {Event} e - Drag over event
     */
    handleDragOver(e) {
        e.preventDefault();
        e.dataTransfer.dropEffect = 'move';
    }

    /**
     * Handle drag enter event
     * @param {Event} e - Drag enter event
     */
    handleDragEnter(e) {
        const todoItem = e.target.closest('.todo-item');
        if (todoItem && todoItem.dataset.id !== this.draggedId) {
            todoItem.classList.add('drag-over');
        }
    }

    /**
     * Handle drag leave event
     * @param {Event} e - Drag leave event
     */
    handleDragLeave(e) {
        const todoItem = e.target.closest('.todo-item');
        if (todoItem) {
            todoItem.classList.remove('drag-over');
        }
    }

    /**
     * Handle drop event
     * @param {Event} e - Drop event
     */
    handleDrop(e) {
        e.preventDefault();
        
        const targetItem = e.target.closest('.todo-item');
        if (!targetItem || !this.draggedId) return;

        const targetId = targetItem.dataset.id;
        if (targetId === this.draggedId) return;

        // Calculate new index based on current filtered todos
        const currentTodos = this.searchTerm ? 
            this.model.filterTodos(this.searchTerm) : 
            this.model.getAllTodos();
        
        const targetIndex = currentTodos.findIndex(todo => todo.id === targetId);
        
        // If we're dealing with filtered results, we need to find the actual index in the full list
        if (this.searchTerm) {
            const allTodos = this.model.getAllTodos();
            const targetTodo = currentTodos[targetIndex];
            const actualTargetIndex = allTodos.findIndex(todo => todo.id === targetTodo.id);
            
            if (this.model.reorderTodo(this.draggedId, actualTargetIndex)) {
                this.render();
            }
        } else {
            if (this.model.reorderTodo(this.draggedId, targetIndex)) {
                this.render();
            }
        }

        // Clean up drag classes
        targetItem.classList.remove('drag-over');
    }

    /**
     * Handle drag end event
     * @param {Event} e - Drag end event
     */
    handleDragEnd(e) {
        const todoItem = e.target.closest('.todo-item');
        if (todoItem) {
            todoItem.classList.remove('dragging');
        }

        // Clean up all drag-over classes
        const dragOverItems = this.view.todoList.querySelectorAll('.drag-over');
        dragOverItems.forEach(item => item.classList.remove('drag-over'));

        this.draggedId = null;
    }

    /**
     * Get current todos based on search filter
     * @returns {Array} Current filtered todos
     */
    getCurrentTodos() {
        return this.searchTerm ? this.model.filterTodos(this.searchTerm) : this.model.getAllTodos();
    }
}<|MERGE_RESOLUTION|>--- conflicted
+++ resolved
@@ -66,25 +66,10 @@
      * Initialize theme management
      */
     initializeTheme() {
-<<<<<<< HEAD
-        // Check Safari version for compatibility workarounds
-        this.safariVersionInfo = PerformanceUtils.getSafariVersionInfo();
-        
-        // Check for saved theme preference or system preference
-        const savedTheme = localStorage.getItem('todo-theme');
-        const systemPrefersDark = window.matchMedia('(prefers-color-scheme: dark)').matches;
-        
-        const initialTheme = savedTheme || (systemPrefersDark ? 'dark' : 'light');
-        this.setTheme(initialTheme, false); // false = don't save to localStorage on init
-        
-        // Listen for system theme changes
-        window.matchMedia('(prefers-color-scheme: dark)').addEventListener('change', (e) => {
-            if (!localStorage.getItem('todo-theme')) {
-                this.setTheme(e.matches ? 'dark' : 'light', false);
-            }
-        });
-=======
         try {
+            // Check Safari version for compatibility workarounds
+            this.safariVersionInfo = PerformanceUtils.getSafariVersionInfo();
+            
             // Check for saved theme preference or system preference
             const savedTheme = this.storage.getItem('todo-theme');
             const systemPrefersDark = window.matchMedia('(prefers-color-scheme: dark)').matches;
@@ -102,7 +87,6 @@
             console.warn('Failed to initialize theme, using default light theme:', e);
             this.setTheme('light', false);
         }
->>>>>>> 76838dc2
     }
 
     /**
