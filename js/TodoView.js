/**
 * TodoView - Handles UI rendering and DOM manipulation with performance optimizations
 */
class TodoView {
    constructor() {
        this.todoList = document.getElementById('todoList');
        this.emptyState = document.getElementById('emptyState');
        this.todoInput = document.getElementById('todoInput');
        this.editingId = null;
        this.dragDropMessageShown = false;
        
        // Performance optimizations
        this.useVirtualScrolling = true;
        this.virtualScrollThreshold = 50; // Use virtual scrolling for 50+ items
        this.virtualScrollManager = null;
        this.renderMonitor = PerformanceUtils.createMonitor('TodoView Render');
        
        // Safari-specific performance monitoring
        this.safariMonitor = PerformanceUtils.isSafari() ? PerformanceUtils.createSafariMonitor() : null;
        
        // DOM element pool for reusing elements
        this.elementPool = PerformanceUtils.createObjectPool(
            () => this.createTodoElement(),
            (element) => this.resetTodoElement(element)
        );
        
        // Archive UI state
        this.showArchived = false;
        this.archiveButton = null;
        
        this.initializePerformanceOptimizations();
        this.setupArchiveUI();
    }

    
    /**
     * Initialize performance optimizations
     */
    initializePerformanceOptimizations() {
        // Apply CSS optimizations for better performance
        if (this.todoList) {
            this.todoList.style.cssText += `
                contain: layout style paint;
                transform: translateZ(0);
            `;
        }
        
        // Safari-specific optimizations
        if (PerformanceUtils.isSafari()) {
            this.applySafariOptimizations();
        }
    }
    
    /**
     * Apply Safari-specific performance optimizations
     */
    applySafariOptimizations() {
        if (this.todoList) {
            this.todoList.style.cssText += `
                -webkit-transform: translateZ(0);
                -webkit-backface-visibility: hidden;
                -webkit-perspective: 1000;
            `;
        }
    }

<<<<<<< HEAD
    /**
     * Render the complete todo list with performance optimizations
     * @param {Array} todos - Array of todo objects to display
     * @param {Array} allTodos - Array of all todos (for search context)
     * @param {string} searchTerm - Current search term
     * @param {boolean} dragDropSupported - Whether drag and drop is supported
     */
    render(todos, allTodos = [], searchTerm = '', dragDropSupported = true) {
        const renderStart = performance.now();
=======
    render(todos, allTodos = [], searchTerm = '', dragDropSupported = true) {
>>>>>>> 356f1084
        this.renderMonitor.start();
        
        try {
            if (todos.length === 0) {
                this.showEmptyState(allTodos.length === 0, searchTerm);
                return;
            }

            this.hideEmptyState();
            
            // Use virtual scrolling for large lists (but disable for drag & drop)
            if (this.useVirtualScrolling && todos.length >= this.virtualScrollThreshold && !dragDropSupported) {
                this.renderWithVirtualScrolling(todos);
            } else {
                this.renderTraditional(todos, dragDropSupported);
            }
        } finally {
            const renderDuration = performance.now() - renderStart;
            this.renderMonitor.end();
            
            // Safari performance monitoring
            if (this.safariMonitor) {
                this.safariMonitor.recordRender(renderDuration);
                this.safariMonitor.checkMemory();
            }
        }
    }
    
    /**
     * Render using virtual scrolling for performance
     * @param {Array} todos - Array of todo objects
     */
    renderWithVirtualScrolling(todos) {
        if (!this.virtualScrollManager) {
            this.initVirtualScrolling();
        }
        
        this.virtualScrollManager.setItems(todos);
    }
    
    /**
     * Initialize virtual scrolling manager
     */
    initVirtualScrolling() {
        // Clear existing content
        this.todoList.innerHTML = '';
        
        this.virtualScrollManager = new VirtualScrollManager({
            container: this.todoList,
            itemHeight: 60, // Estimated height of each todo item
            bufferSize: 5,
            renderCallback: (todo, index) => this.renderVirtualTodoItem(todo, index)
        });
    }
    
    /**
     * Render a todo item for virtual scrolling
     * @param {Object} todo - Todo object
     * @param {number} index - Item index
     * @returns {Element} DOM element for the todo
     */
    renderVirtualTodoItem(todo, index) {
        const element = this.elementPool.acquire();
        this.populateTodoElement(element, todo);
        return element;
    }
    
    /**
     * Create a reusable todo element
     * @returns {Element} Empty todo element
     */
    createTodoElement() {
        const li = document.createElement('li');
        li.className = 'todo-item';
        li.innerHTML = `
            <input type="checkbox" class="todo-checkbox">
            <span class="todo-text"></span>
            <div class="todo-actions">
                <button class="edit-btn">Edit</button>
                <button class="delete-btn">Delete</button>
            </div>
        `;
        return li;
    }
    
    /**
     * Reset a todo element for reuse
     * @param {Element} element - Element to reset
     */
    resetTodoElement(element) {
        const checkbox = element.querySelector('.todo-checkbox');
        const textSpan = element.querySelector('.todo-text');
        
        if (checkbox) {
            checkbox.checked = false;
            checkbox.removeAttribute('data-id');
            checkbox.removeAttribute('data-action');
        }
        
        if (textSpan) {
            textSpan.textContent = '';
            textSpan.className = 'todo-text';
        }
        
        element.removeAttribute('data-id');
        element.className = 'todo-item';
    }
    
    /**
     * Populate a todo element with data
     * @param {Element} element - Element to populate
     * @param {Object} todo - Todo data
     */
    populateTodoElement(element, todo) {
        const checkbox = element.querySelector('.todo-checkbox');
        const textSpan = element.querySelector('.todo-text');
        const editBtn = element.querySelector('.edit-btn');
        const deleteBtn = element.querySelector('.delete-btn');
        
        element.setAttribute('data-id', todo.id);
        
        if (checkbox) {
            checkbox.checked = todo.completed;
            checkbox.setAttribute('data-action', 'toggle');
            checkbox.setAttribute('data-id', todo.id);
        }
        
        if (textSpan) {
            textSpan.textContent = todo.text;
            textSpan.className = todo.completed ? 'todo-text completed' : 'todo-text';
        }
        
        if (editBtn) {
            editBtn.setAttribute('data-action', 'edit');
            editBtn.setAttribute('data-id', todo.id);
        }
        
        if (deleteBtn) {
            deleteBtn.setAttribute('data-action', 'delete');
            deleteBtn.setAttribute('data-id', todo.id);
        }
        
        // Handle editing state
        if (this.editingId === todo.id) {
            this.convertToEditForm(element, todo);
        }
    }
    
    /**
     * Convert element to edit form
     * @param {Element} element - Element to convert
     * @param {Object} todo - Todo data
     */
    convertToEditForm(element, todo) {
        element.innerHTML = `
            <input type="checkbox" class="todo-checkbox" ${todo.completed ? 'checked' : ''} disabled>
            <form class="edit-form" data-action="save-edit" data-id="${todo.id}">
                <input 
                    type="text" 
                    class="edit-input" 
                    value="${this.escapeHtml(todo.text)}"
                    data-original-text="${this.escapeHtml(todo.text)}"
                    autofocus
                    required
                >
                <button type="submit" class="save-btn">Save</button>
                <button type="button" class="cancel-btn" data-action="cancel-edit">Cancel</button>
            </form>
        `;
    }
    
    /**
     * Render using traditional DOM manipulation
     * @param {Array} todos - Array of todo objects
     * @param {boolean} dragDropSupported - Whether drag and drop is supported
     */
    renderTraditional(todos, dragDropSupported = true) {
        // Clean up virtual scrolling if it was active
        if (this.virtualScrollManager) {
            this.virtualScrollManager.destroy();
            this.virtualScrollManager = null;
        }
        
        // Use efficient rendering with DocumentFragment
        PerformanceUtils.batchDOMOperations(() => {
            this.renderTodoList(todos, dragDropSupported);
        });
    }

    renderTodoList(todos, dragDropSupported = true) {
        // Use DocumentFragment for performance when not using virtual scrolling
        const fragment = document.createDocumentFragment();
        
        todos.forEach(todo => {
            if (this.editingId === todo.id) {
                fragment.appendChild(this.createEditFormElement(todo, dragDropSupported));
            } else {
                fragment.appendChild(this.createTodoItemElement(todo, dragDropSupported));
            }
        });
        
        // Batch DOM update
        this.todoList.innerHTML = '';
        this.todoList.appendChild(fragment);
    }
    
    createTodoItemElement(todo, dragDropSupported = true) {
        const dragAttributes = dragDropSupported ? 'draggable="true"' : '';
        const dragHandle = dragDropSupported ? 
            '<span class="drag-handle" role="button" tabindex="0" aria-label="Drag to reorder todo" title="Drag to reorder this todo">≡</span>' : 
            '<span class="drag-handle-disabled" role="button" tabindex="0" aria-label="Drag to reorder (not supported)" title="Drag and drop not supported in this browser">≡</span>';

        const li = document.createElement('li');
        li.className = 'todo-item';
        li.setAttribute('data-id', todo.id);
        if (dragDropSupported) {
            li.setAttribute('draggable', 'true');
        }
        li.setAttribute('role', 'listitem');
        li.setAttribute('aria-label', `Todo: ${todo.text}`);
        
        li.innerHTML = `
            ${dragHandle}
            <input 
                type="checkbox" 
                class="todo-checkbox" 
                ${todo.completed ? 'checked' : ''}
                data-action="toggle"
                data-id="${todo.id}"
                aria-label="Mark todo as ${todo.completed ? 'incomplete' : 'complete'}"
            >
            <span class="todo-text ${todo.completed ? 'completed' : ''}">${this.escapeHtml(todo.text)}</span>
            <div class="todo-actions">
                <button class="edit-btn" data-action="edit" data-id="${todo.id}" aria-label="Edit todo">Edit</button>
                <button class="delete-btn" data-action="delete" data-id="${todo.id}" aria-label="Delete todo">Delete</button>
            </div>
        `;
        
        return li;
    }
    
    createEditFormElement(todo, dragDropSupported = true) {
        const dragHandle = dragDropSupported ? 
            '<span class="drag-handle" style="opacity: 0.3;" role="button" tabindex="-1" aria-label="Drag disabled while editing" title="Drag disabled while editing">≡</span>' : 
            '<span class="drag-handle-disabled" style="opacity: 0.3;" role="button" tabindex="-1" aria-label="Drag to reorder (not supported)" title="Drag and drop not supported in this browser">≡</span>';

        const li = document.createElement('li');
        li.className = 'todo-item';
        li.setAttribute('data-id', todo.id);
        li.setAttribute('role', 'listitem');
        li.setAttribute('aria-label', 'Editing todo');
        
        li.innerHTML = `
            ${dragHandle}
            <input type="checkbox" class="todo-checkbox" ${todo.completed ? 'checked' : ''} disabled aria-label="Todo completion status (disabled while editing)">
            <form class="edit-form" data-action="save-edit" data-id="${todo.id}">
                <input 
                    type="text" 
                    class="edit-input" 
                    value="${this.escapeHtml(todo.text)}"
                    data-original-text="${this.escapeHtml(todo.text)}"
                    autofocus
                    required
                    aria-label="Edit todo text"
                >
                <button type="submit" class="save-btn" aria-label="Save changes">Save</button>
                <button type="button" class="cancel-btn" data-action="cancel-edit" aria-label="Cancel editing">Cancel</button>
            </form>
        `;
        
        return li;
    }

    /**
     * Show empty state when no todos exist or no search results
     * @param {boolean} noTodosExist - True if no todos exist at all
     * @param {string} searchTerm - Current search term
     */
    showEmptyState(noTodosExist = true, searchTerm = '') {
        this.todoList.style.display = 'none';
        this.emptyState.style.display = 'block';
        
        if (noTodosExist) {
            this.emptyState.textContent = 'No todos yet. Add one above to get started!';
        } else {
            this.emptyState.textContent = 'No todos match your search.';
        }
    }

    /**
     * Hide empty state when todos exist
     */
    hideEmptyState() {
        this.todoList.style.display = 'block';
        this.emptyState.style.display = 'none';
    }

    /**
     * Start editing a todo
     * @param {string} id - Todo ID to edit
     */
    startEdit(id) {
        this.editingId = id;
    }

    /**
     * Cancel editing
     */
    cancelEdit() {
        this.editingId = null;
    }

    /**
     * Check if currently editing a todo
     * @returns {boolean} True if editing, false otherwise
     */
    isEditing() {
        return this.editingId !== null;
    }

    /**
     * Get the currently editing todo ID
     * @returns {string|null} Todo ID being edited or null
     */
    getEditingId() {
        return this.editingId;
    }

    /**
     * Clear the todo input field
     */
    clearInput() {
        this.todoInput.value = '';
    }

    /**
     * Get the value from the todo input field
     * @returns {string} Input value trimmed
     */
    getInputValue() {
        return this.todoInput.value.trim();
    }

    /**
     * Focus on the todo input field
     */
    focusInput() {
        this.todoInput.focus();
    }

    /**
     * Show a user message (could be enhanced with toast notifications)
     * @param {string} message - Message to show
     * @param {string} type - Message type (info, success, error)
     */
    showMessage(message, type = 'info') {
        // For now, use browser alert. In a more advanced implementation,
        // this could show toast notifications or inline messages
        if (type === 'error') {
            alert(`Error: ${message}`);
        } else if (type === 'confirm') {
            return confirm(message);
        } else {
            console.log(`${type.toUpperCase()}: ${message}`);
        }
    }

    /**
     * Escape HTML to prevent XSS attacks
     * @param {string} text - Text to escape
     * @returns {string} Escaped HTML string
     */
    escapeHtml(text) {
        const div = document.createElement('div');
        div.textContent = text;
        return div.innerHTML;
    }

    /**
     * Clean up resources
     */
    destroy() {
        if (this.virtualScrollManager) {
            this.virtualScrollManager.destroy();
            this.virtualScrollManager = null;
        }
        
        this.elementPool.clear();
    }
    
    /**
     * Setup archive UI controls
     */
    setupArchiveUI() {
        // Create archive controls if they don't exist
        if (!document.getElementById('archiveControls')) {
            const controlsContainer = document.createElement('div');
            controlsContainer.id = 'archiveControls';
            controlsContainer.className = 'archive-controls';
            controlsContainer.innerHTML = `
                <div class="archive-buttons">
                    <button id="archiveBtn" class="archive-btn" title="Archive completed todos">
                        📦 Archive Completed
                    </button>
                    <button id="toggleArchiveBtn" class="toggle-archive-btn" title="Show/hide archived todos">
                        👁️ Show Archive
                    </button>
                    <span id="archiveStats" class="archive-stats"></span>
                </div>
            `;
            
            // Insert after search container
            const searchContainer = document.querySelector('.search-container');
            if (searchContainer) {
                searchContainer.parentNode.insertBefore(controlsContainer, searchContainer.nextSibling);
            }
        }
        
        this.archiveButton = document.getElementById('archiveBtn');
        this.toggleArchiveButton = document.getElementById('toggleArchiveBtn');
        this.archiveStats = document.getElementById('archiveStats');
    }

    /**
     * Update archive statistics display
     * @param {Object} stats - Todo statistics including archive count
     */
    updateArchiveStats(stats) {
        if (this.archiveStats) {
            const { total, completed, archived } = stats;
            this.archiveStats.textContent = archived > 0 
                ? `${archived} archived • ${total} active` 
                : `${total} active todos`;
        }
        
        // Update archive button state
        if (this.archiveButton) {
            this.archiveButton.disabled = completed === 0;
            this.archiveButton.title = completed > 0 
                ? `Archive ${completed} completed todos` 
                : 'No completed todos to archive';
        }
    }

    /**
     * Show archived todos in a modal or separate view
     * @param {Array} archivedTodos - Array of archived todos
     */
    showArchivedTodos(archivedTodos) {
        // Create or update archived todos modal
        let modal = document.getElementById('archivedTodosModal');
        if (!modal) {
            modal = document.createElement('div');
            modal.id = 'archivedTodosModal';
            modal.className = 'modal archive-modal';
            document.body.appendChild(modal);
        }
        
        const archivedCount = archivedTodos.length;
        modal.innerHTML = `
            <div class="modal-content">
                <div class="modal-header">
                    <h3>📦 Archived Todos (${archivedCount})</h3>
                    <button class="close-modal" id="closeArchivedModal">&times;</button>
                </div>
                <div class="modal-body">
                    ${archivedCount > 0 
                        ? `<ul class="archived-todo-list">
                            ${archivedTodos.map(todo => `
                                <li class="archived-todo-item" data-id="${todo.id}">
                                    <span class="todo-text">${this.escapeHtml(todo.text)}</span>
                                    <small class="archive-date">Archived: ${new Date(todo.archivedAt).toLocaleDateString()}</small>
                                    <div class="archived-todo-actions">
                                        <button class="unarchive-btn" data-id="${todo.id}" title="Restore to active todos">
                                            ↩️ Restore
                                        </button>
                                        <button class="delete-archived-btn" data-id="${todo.id}" title="Permanently delete">
                                            🗑️ Delete
                                        </button>
                                    </div>
                                </li>
                            `).join('')}
                           </ul>`
                        : '<p class="empty-archive">No archived todos</p>'
                    }
                </div>
            </div>
        `;
        
        modal.style.display = 'block';
        
        // Bind close event
        document.getElementById('closeArchivedModal').onclick = () => {
            modal.style.display = 'none';
        };
        
        // Close on outside click
        modal.onclick = (e) => {
            if (e.target === modal) {
                modal.style.display = 'none';
            }
        };
    }

    /**
     * Show archive success message
     * @param {number} archivedCount - Number of todos archived
     */
    showArchiveSuccess(archivedCount) {
        this.showMessage(`✅ Archived ${archivedCount} completed todo${archivedCount !== 1 ? 's' : ''}`, 'success');
    }

    /**
     * Show performance improvement notification
     * @param {Object} improvement - Performance improvement data
     */
    showPerformanceImprovement(improvement) {
        if (improvement.archived > 0) {
            const message = `🚀 Performance improved! ${improvement.archived} todos archived. List is now ${improvement.percentImprovement}% smaller.`;
            this.showMessage(message, 'success', 5000); // Show for 5 seconds
        }
    }

    /**
     * Get performance statistics including Safari-specific metrics
     * @returns {Object} Performance statistics
     */
    getPerformanceStats() {
        const baseStats = {
            renderStats: this.renderMonitor.getStats(),
            isUsingVirtualScrolling: !!this.virtualScrollManager,
            poolSize: this.elementPool.size()
        };
        
        if (this.safariMonitor) {
            baseStats.safari = this.safariMonitor.getReport();
        }
        
        return baseStats;
    }
    
    /**
     * Show confirmation dialog
     * @param {string} message - Confirmation message
     * @returns {boolean} True if confirmed, false otherwise
     */
    showConfirmation(message) {
        return this.showMessage(message, 'confirm');
    }

    /**
<<<<<<< HEAD
     * Escape HTML characters for safe display
     * @param {string} text - Text to escape
     * @returns {string} Escaped text
     */
    escapeHtml(text) {
        const div = document.createElement('div');
        div.textContent = text;
        return div.innerHTML;
    }

    /**
=======
>>>>>>> 356f1084
     * Show drag and drop unsupported message
     */
    showDragDropUnsupportedMessage() {
        if (this.dragDropMessageShown) {
            return; // Don't show the message multiple times
        }

        const message = 'Your browser does not support drag and drop functionality. You can still add, edit, delete, and search todos normally.';
        this.showMessage(message, 'info');
        this.dragDropMessageShown = true;
    }
}<|MERGE_RESOLUTION|>--- conflicted
+++ resolved
@@ -64,19 +64,7 @@
         }
     }
 
-<<<<<<< HEAD
-    /**
-     * Render the complete todo list with performance optimizations
-     * @param {Array} todos - Array of todo objects to display
-     * @param {Array} allTodos - Array of all todos (for search context)
-     * @param {string} searchTerm - Current search term
-     * @param {boolean} dragDropSupported - Whether drag and drop is supported
-     */
     render(todos, allTodos = [], searchTerm = '', dragDropSupported = true) {
-        const renderStart = performance.now();
-=======
-    render(todos, allTodos = [], searchTerm = '', dragDropSupported = true) {
->>>>>>> 356f1084
         this.renderMonitor.start();
         
         try {
@@ -628,20 +616,6 @@
     }
 
     /**
-<<<<<<< HEAD
-     * Escape HTML characters for safe display
-     * @param {string} text - Text to escape
-     * @returns {string} Escaped text
-     */
-    escapeHtml(text) {
-        const div = document.createElement('div');
-        div.textContent = text;
-        return div.innerHTML;
-    }
-
-    /**
-=======
->>>>>>> 356f1084
      * Show drag and drop unsupported message
      */
     showDragDropUnsupportedMessage() {
