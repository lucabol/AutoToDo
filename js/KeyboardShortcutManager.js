--- conflicted
+++ resolved
@@ -55,7 +55,6 @@
         // Enhanced validation
         this._validateShortcutConfig(normalizedConfig);
 
-<<<<<<< HEAD
         const shortcutKey = this._generateAndValidateShortcutKey(normalizedConfig);
         
         // Store the shortcut and initialize statistics
@@ -92,26 +91,6 @@
             preventDefault,
             description,
             category,
-=======
-        const shortcutKey = this.generateShortcutKey(
-            normalizedConfig.key, 
-            normalizedConfig.ctrlKey, 
-            normalizedConfig.altKey, 
-            normalizedConfig.shiftKey, 
-            normalizedConfig.context
-        );
-        
-        // Check for conflicts if validation is enabled
-        if (this.options.validateConflicts) {
-            this._checkForConflicts(shortcutKey, normalizedConfig);
-        }
-        
-        // Check context limits
-        this._checkContextLimits(normalizedConfig.context);
-
-        const shortcutConfig = {
-            ...normalizedConfig,
->>>>>>> 616efb55
             registeredAt: new Date().toISOString()
         };
     }
@@ -132,7 +111,6 @@
             this._checkForConflicts(shortcutKey, config);
         }
         
-<<<<<<< HEAD
         // Check context limits
         this._checkContextLimits(config.context);
 
@@ -149,48 +127,11 @@
         this.shortcuts.set(shortcutKey, config);
         
         // Initialize event stats for this shortcut
-=======
-        this.shortcuts.set(shortcutKey, shortcutConfig);
-        this._initializeShortcutStatistics(shortcutKey);
-
-        if (this.options.debug) {
-            console.log(`Registered shortcut: ${shortcutKey}`, shortcutConfig);
-        }
-    }
-
-    /**
-     * Normalize and provide defaults for shortcut configuration
-     * @param {Object} config - Raw shortcut configuration
-     * @returns {Object} Normalized configuration with defaults
-     * @private
-     */
-    _normalizeShortcutConfig(config) {
-        return {
-            key: config.key,
-            ctrlKey: config.ctrlKey || false,
-            altKey: config.altKey || false,
-            shiftKey: config.shiftKey || false,
-            context: config.context || 'global',
-            action: config.action,
-            preventDefault: config.preventDefault || false,
-            description: config.description || '',
-            category: config.category || 'Other'
-        };
-    }
-
-    /**
-     * Initialize statistics tracking for a new shortcut
-     * @param {string} shortcutKey - The shortcut key identifier
-     * @private
-     */
-    _initializeShortcutStatistics(shortcutKey) {
->>>>>>> 616efb55
         this.eventStats.set(shortcutKey, {
             triggerCount: 0,
             lastTriggered: null,
             errors: []
         });
-<<<<<<< HEAD
     }
 
     /**
@@ -203,8 +144,6 @@
         if (this.options.debug) {
             console.log(`Registered shortcut: ${shortcutKey}`, config);
         }
-=======
->>>>>>> 616efb55
     }
 
     /**
@@ -322,12 +261,8 @@
             return false;
         }
         
-<<<<<<< HEAD
         const startTime = this.options.debug ? performance.now() : 0;
         const keyInfo = this._extractKeyInfo(event);
-=======
-        const debugSession = this._startDebugSession();
->>>>>>> 616efb55
         
         this._logKeyEvent(keyInfo, event);
         
@@ -335,7 +270,6 @@
         
         if (matchingShortcut) {
             const result = this.executeShortcut(matchingShortcut, event);
-<<<<<<< HEAD
             this._logShortcutExecution(keyInfo, matchingShortcut, startTime);
             return result;
         }
@@ -417,14 +351,6 @@
             const endTime = performance.now();
             console.log(`Keyboard handling completed in ${endTime - startTime}ms (no match)`);
         }
-=======
-            this._endDebugSession(debugSession, matchingShortcut, event);
-            return result;
-        }
-        
-        this._endDebugSession(debugSession);
-        return false; // No shortcut was handled
->>>>>>> 616efb55
     }
 
     /**
@@ -482,11 +408,7 @@
      * @private
      */
     findMatchingShortcut(event) {
-<<<<<<< HEAD
         const activeContexts = this._getActiveContextsCached();
-=======
-        const activeContexts = this.getActiveContexts();
->>>>>>> 616efb55
         const contextOrder = [...activeContexts, 'global'];
         
         this._logKeyboardEvent(event, activeContexts);
@@ -521,7 +443,6 @@
         }
     }
 
-<<<<<<< HEAD
         return this._findShortcutInContexts(event, contextOrder);
     }
 
@@ -578,38 +499,6 @@
      * @private
      */
     _updateShortcutStats(shortcutKey) {
-=======
-    /**
-     * Find a shortcut in a specific context
-     * @param {KeyboardEvent} event - The keyboard event
-     * @param {string} context - The context to search in
-     * @returns {Object|null} The matching shortcut or null
-     * @private
-     */
-    _findShortcutInContext(event, context) {
-        const shortcutKey = this.generateShortcutKey(
-            event.key,
-            event.ctrlKey,
-            event.altKey,
-            event.shiftKey,
-            context
-        );
-
-        return this.shortcuts.get(shortcutKey) || null;
-    }
-
-    /**
-     * Update statistics for a triggered shortcut
-     * @param {KeyboardEvent} event - The keyboard event
-     * @param {string} context - The context where shortcut was found
-     * @private
-     */
-    _updateShortcutStatistics(event, context) {
-        const shortcutKey = this.generateShortcutKey(
-            event.key, event.ctrlKey, event.altKey, event.shiftKey, context
-        );
-        
->>>>>>> 616efb55
         const stats = this.eventStats.get(shortcutKey);
         if (stats) {
             stats.triggerCount++;
@@ -618,19 +507,11 @@
     }
 
     /**
-<<<<<<< HEAD
      * Log when no shortcut is found
      * @param {KeyboardEvent} event - The keyboard event
      * @private
      */
     _logNoShortcutFound(event) {
-=======
-     * Log when no matching shortcut is found (for debugging)
-     * @param {KeyboardEvent} event - The keyboard event
-     * @private
-     */
-    _logNoMatchFound(event) {
->>>>>>> 616efb55
         if (this.debugMode || this.options.debug) {
             console.debug(`KeyboardShortcutManager: No shortcut matches key combination: ${event.key} (Ctrl: ${event.ctrlKey}, Alt: ${event.altKey}, Shift: ${event.shiftKey})`);
         }
@@ -654,41 +535,26 @@
         
         try {
             shortcut.action(event);
-<<<<<<< HEAD
             this._logShortcutSuccess(shortcutKey);
             return true; // Shortcut was handled
         } catch (error) {
             this._handleExecutionError(error, shortcut, shortcutKey);
-=======
-            this._logShortcutExecution(shortcutKey);
-            return true; // Shortcut was handled
-        } catch (error) {
-            this._handleShortcutExecutionError(error, shortcut, shortcutKey);
->>>>>>> 616efb55
             return false;
         }
     }
 
     /**
      * Log successful shortcut execution
-<<<<<<< HEAD
      * @param {string} shortcutKey - The shortcut key
      * @private
      */
     _logShortcutSuccess(shortcutKey) {
-=======
-     * @param {string} shortcutKey - The shortcut key identifier
-     * @private
-     */
-    _logShortcutExecution(shortcutKey) {
->>>>>>> 616efb55
         if (this.options.enableLogging) {
             console.log(`Shortcut executed: ${shortcutKey}`);
         }
     }
 
     /**
-<<<<<<< HEAD
      * Handle execution errors consistently
      * @param {Error} error - The error that occurred
      * @param {Object} shortcut - The shortcut configuration
@@ -700,8 +566,6 @@
     }
 
     /**
-=======
->>>>>>> 616efb55
      * Handle errors that occur during shortcut execution
      * @param {Error} error - The error that occurred
      * @param {Object} shortcut - The shortcut configuration that caused the error
