--- conflicted
+++ resolved
@@ -37,14 +37,10 @@
             debug: options.debug || false,
             enableLogging: options.enableLogging || false,
             validateConflicts: options.validateConflicts !== false, // true by default
-<<<<<<< HEAD
-            maxShortcutsPerContext: options.maxShortcutsPerContext || DEFAULT_CONFIG.MAX_SHORTCUTS_PER_CONTEXT
-=======
-            maxShortcutsPerContext: options.maxShortcutsPerContext || 50,
-            maxErrorsPerShortcut: options.maxErrorsPerShortcut || 10,
-            problematicKeys: options.problematicKeys || ['Tab', 'F5', 'F12'],
+            maxShortcutsPerContext: options.maxShortcutsPerContext || DEFAULT_CONFIG.MAX_SHORTCUTS_PER_CONTEXT,
+            maxErrorsPerShortcut: options.maxErrorsPerShortcut || DEFAULT_CONFIG.MAX_ERRORS_PER_SHORTCUT,
+            problematicKeys: options.problematicKeys || SYSTEM_SHORTCUTS,
             enableCaching: options.enableCaching !== false // true by default
->>>>>>> 0773403d
         };
         
         // Backward compatibility for debugMode
@@ -263,9 +259,9 @@
      */
     _computeModifierString(ctrlKey, altKey, shiftKey) {
         const modifiers = [];
-        if (ctrlKey) modifiers.push(MODIFIER_KEYS.CTRL);
-        if (altKey) modifiers.push(MODIFIER_KEYS.ALT);
-        if (shiftKey) modifiers.push(MODIFIER_KEYS.SHIFT);
+        if (ctrlKey) modifiers.push('ctrl');
+        if (altKey) modifiers.push('alt');
+        if (shiftKey) modifiers.push('shift');
         
         // Return only the modifier portion for key generation - context and key
         // are handled separately in generateShortcutKey() for proper separation of concerns
@@ -278,111 +274,19 @@
      * @returns {boolean} True if a shortcut was handled, false otherwise
      */
     handleKeyboard(event) {
-<<<<<<< HEAD
-        // Validate event object
-        if (!this._isValidKeyboardEvent(event)) {
-=======
         if (!this._validateKeyboardEvent(event)) {
->>>>>>> 0773403d
             return false;
         }
         
         const startTime = this.options.debug ? performance.now() : 0;
         const keyInfo = this._extractKeyInfo(event);
         
-<<<<<<< HEAD
-        this._logKeyEvent(keyInfo);
-=======
         this._logKeyEvent(keyInfo, event);
->>>>>>> 0773403d
         
         const matchingShortcut = this.findMatchingShortcut(event);
         
         if (matchingShortcut) {
             const result = this.executeShortcut(matchingShortcut, event);
-<<<<<<< HEAD
-            this._logExecutionTime(startTime, matchingShortcut, keyInfo);
-            return result;
-        }
-        
-        this._logNoMatchFound(startTime);
-        return false; // No shortcut was handled
-    }
-
-    /**
-     * Validate keyboard event object
-     * @param {KeyboardEvent} event - The keyboard event
-     * @returns {boolean} True if event is valid
-     * @private
-     */
-    _isValidKeyboardEvent(event) {
-        if (!event || typeof event !== 'object') {
-            if (this.options.debug) {
-                console.warn('KeyboardShortcutManager: Invalid event object received');
-            }
-            return false;
-        }
-        return true;
-    }
-
-    /**
-     * Extract key information from keyboard event
-     * @param {KeyboardEvent} event - The keyboard event  
-     * @returns {Object} Key information object
-     * @private
-     */
-    _extractKeyInfo(event) {
-        return {
-            key: event.key || '',
-            ctrlKey: Boolean(event.ctrlKey),
-            altKey: Boolean(event.altKey),
-            shiftKey: Boolean(event.shiftKey),
-            target: event.target?.tagName || 'unknown'
-        };
-    }
-
-    /**
-     * Log key event for debugging
-     * @param {Object} keyInfo - Key information object
-     * @private
-     */
-    _logKeyEvent(keyInfo) {
-        if (this.options.debug) {
-            console.log('KeyboardShortcutManager: Processing key event', keyInfo);
-        }
-    }
-
-    /**
-     * Log execution time for performance monitoring
-     * @param {number} startTime - Start time in milliseconds
-     * @param {Object} matchingShortcut - The executed shortcut
-     * @param {Object} keyInfo - Key information object
-     * @private
-     */
-    _logExecutionTime(startTime, matchingShortcut, keyInfo) {
-        if (this.options.debug) {
-            const endTime = performance.now();
-            const executionTime = endTime - startTime;
-            const shortcutKey = this.generateShortcutKey(
-                keyInfo.key, keyInfo.ctrlKey, keyInfo.altKey, keyInfo.shiftKey, matchingShortcut.context
-            );
-            
-            console.log(`Shortcut ${shortcutKey} executed in ${executionTime}ms`);
-            
-            // Warn about slow shortcut execution
-            if (executionTime > DEFAULT_CONFIG.PERFORMANCE_LOG_THRESHOLD) {
-                console.warn(`Slow shortcut execution detected: ${shortcutKey} took ${executionTime}ms`);
-            }
-        }
-    }
-
-    /**
-     * Log when no matching shortcut is found
-     * @param {number} startTime - Start time in milliseconds
-     * @private
-     */
-    _logNoMatchFound(startTime) {
-=======
             this._logShortcutExecution(keyInfo, matchingShortcut, startTime);
             return result;
         }
@@ -447,10 +351,16 @@
     _logShortcutExecution(keyInfo, matchingShortcut, startTime) {
         if (this.options.debug) {
             const endTime = performance.now();
+            const executionTime = endTime - startTime;
             const shortcutKey = this.generateShortcutKey(
                 keyInfo.key, keyInfo.ctrlKey, keyInfo.altKey, keyInfo.shiftKey, matchingShortcut.context
             );
-            console.log(`Shortcut ${shortcutKey} executed in ${endTime - startTime}ms`);
+            console.log(`Shortcut ${shortcutKey} executed in ${executionTime}ms`);
+            
+            // Performance monitoring: warn if execution is slow
+            if (executionTime > DEFAULT_CONFIG.PERFORMANCE_LOG_THRESHOLD) {
+                console.warn(`Slow shortcut execution detected: ${shortcutKey} took ${executionTime}ms`);
+            }
         }
     }
 
@@ -460,13 +370,16 @@
      * @private
      */
     _logNoMatch(startTime) {
->>>>>>> 0773403d
         if (this.options.debug) {
             const endTime = performance.now();
-            console.log(`Keyboard handling completed in ${endTime - startTime}ms (no match)`);
-        }
-<<<<<<< HEAD
-=======
+            const executionTime = endTime - startTime;
+            console.log(`Keyboard handling completed in ${executionTime}ms (no match)`);
+            
+            // Performance monitoring for debugging
+            if (executionTime > DEFAULT_CONFIG.PERFORMANCE_LOG_THRESHOLD) {
+                console.warn(`Slow keyboard processing detected: took ${executionTime}ms`);
+            }
+        }
     }
 
     /**
@@ -515,7 +428,6 @@
         } else {
             console.log(`Keyboard handling completed in ${duration}ms (no match)`);
         }
->>>>>>> 0773403d
     }
 
     /**
@@ -707,29 +619,6 @@
         
         console.error(`KeyboardShortcutManager: Error executing shortcut '${shortcutInfo}':`, error.message || error);
         
-<<<<<<< HEAD
-        // Log error to statistics
-        if (shortcutKey) {
-            const stats = this.eventStats.get(shortcutKey);
-            if (stats) {
-                const errorInfo = {
-                    error: error.message,
-                    timestamp: new Date().toISOString(),
-                    shortcutKey,
-                    event: shortcut.key
-                };
-                
-                stats.errors.push(errorInfo);
-                // Keep only last errors per shortcut to prevent memory bloat
-                if (stats.errors.length > DEFAULT_CONFIG.MAX_ERRORS_PER_SHORTCUT) {
-                    stats.errors = stats.errors.slice(-DEFAULT_CONFIG.MAX_ERRORS_PER_SHORTCUT);
-                }
-            }
-        }
-        
-        // In debug mode, provide more detailed error information
-=======
->>>>>>> 0773403d
         if (this.options.debug) {
             console.error('Shortcut configuration:', shortcut);
             console.error('Full error object:', error);
