/**
 * KeyboardShortcutManager - Enhanced modular and maintainable keyboard shortcut handling
 * 
 * This class provides a configuration-driven approach to keyboard shortcuts
 * with context awareness, validation, debugging capabilities and easy extensibility.
 */
class KeyboardShortcutManager {
    constructor(options = {}) {
        this.shortcuts = new Map();
        this.contexts = new Map();
        this.contextHandlers = new Map();
<<<<<<< HEAD
        this.debugMode = false; // Can be enabled for debugging shortcut matching
=======
        this.eventStats = new Map();
        
        // Configuration options
        this.options = {
            debug: options.debug || false,
            enableLogging: options.enableLogging || false,
            validateConflicts: options.validateConflicts !== false, // true by default
            maxShortcutsPerContext: options.maxShortcutsPerContext || 50
        };
        
>>>>>>> 1c3e0d33
        this.setupDefaultShortcuts();
        
        if (this.options.debug) {
            console.log('KeyboardShortcutManager initialized with debug mode enabled');
        }
    }

    /**
     * Register a keyboard shortcut with enhanced validation and conflict detection
     * @param {Object} config - Shortcut configuration
     * @param {string} config.key - Key to listen for (e.g., 'Escape', 's')
     * @param {boolean} [config.ctrlKey] - Whether Ctrl key is required
     * @param {boolean} [config.altKey] - Whether Alt key is required
     * @param {boolean} [config.shiftKey] - Whether Shift key is required
     * @param {string} [config.context] - Context where shortcut is active (optional)
     * @param {Function} config.action - Function to execute when shortcut is triggered
     * @param {boolean} [config.preventDefault] - Whether to prevent default browser behavior
     * @param {string} [config.description] - Human-readable description of the shortcut
     * @param {string} [config.category] - Category for organization (optional)
     */
    registerShortcut(config) {
        const {
            key,
            ctrlKey = false,
            altKey = false,
            shiftKey = false,
            context = 'global',
            action,
            preventDefault = false,
            description = '',
            category = 'Other'
        } = config;

        // Enhanced validation
        this._validateShortcutConfig(config);

        const shortcutKey = this.generateShortcutKey(key, ctrlKey, altKey, shiftKey, context);
        
        // Check for conflicts if validation is enabled
        if (this.options.validateConflicts) {
            this._checkForConflicts(shortcutKey, config);
        }
        
        // Check context limits
        this._checkContextLimits(context);

        const shortcutConfig = {
            key,
            ctrlKey,
            altKey,
            shiftKey,
            context,
            action,
            preventDefault,
            description,
            category,
            registeredAt: new Date().toISOString()
        };
        
        this.shortcuts.set(shortcutKey, shortcutConfig);
        
        // Initialize event stats for this shortcut
        this.eventStats.set(shortcutKey, {
            triggerCount: 0,
            lastTriggered: null,
            errors: []
        });

        if (this.options.debug) {
            console.log(`Registered shortcut: ${shortcutKey}`, shortcutConfig);
        }
    }

    /**
     * Register a context and its condition checker
     * @param {string} contextName - Name of the context
     * @param {Function} conditionChecker - Function that returns true if context is active
     */
    registerContext(contextName, conditionChecker) {
        if (typeof conditionChecker !== 'function') {
            throw new Error('Context condition checker must be a function');
        }
        this.contexts.set(contextName, conditionChecker);
    }

    /**
     * Register a handler for context-specific actions
     * @param {string} contextName - Name of the context
     * @param {Object} handlers - Object with handler methods
     */
    registerContextHandlers(contextName, handlers) {
        this.contextHandlers.set(contextName, handlers);
    }

    /**
     * Generate a unique key for the shortcut
     * @private
     */
    generateShortcutKey(key, ctrlKey, altKey, shiftKey, context) {
        const modifierStr = this.createModifierString(ctrlKey, altKey, shiftKey);
        return `${context}:${modifierStr}${key.toLowerCase()}`;
    }

    /**
     * Create a modifier string for shortcut key generation
     * @param {boolean} ctrlKey - Whether Ctrl key is required
     * @param {boolean} altKey - Whether Alt key is required
     * @param {boolean} shiftKey - Whether Shift key is required
     * @returns {string} Modifier string with trailing '+' if modifiers exist
     * @private
     */
    createModifierString(ctrlKey, altKey, shiftKey) {
        const modifiers = [];
        if (ctrlKey) modifiers.push('ctrl');
        if (altKey) modifiers.push('alt');
        if (shiftKey) modifiers.push('shift');
        
        // Return only the modifier portion for key generation - context and key
        // are handled separately in generateShortcutKey() for proper separation of concerns
        return modifiers.length > 0 ? modifiers.join('+') + '+' : '';
    }

    /**
     * Handle keyboard events with enhanced error handling and debugging
     * @param {KeyboardEvent} event - The keyboard event
     */
    handleKeyboard(event) {
<<<<<<< HEAD
        const matchingShortcut = this.findMatchingShortcut(event);
        
        if (matchingShortcut) {
            return this.executeShortcut(matchingShortcut, event);
        }
        
        return false; // No shortcut was handled
    }

    /**
     * Find the first matching shortcut for the given keyboard event
     * @param {KeyboardEvent} event - The keyboard event
     * @returns {Object|null} The matching shortcut configuration, or null if no shortcut matches
     * @private
     */
    findMatchingShortcut(event) {
=======
        const startTime = this.options.debug ? performance.now() : 0;
>>>>>>> 1c3e0d33
        const activeContexts = this.getActiveContexts();
        
        // Check shortcuts in order of context specificity (most specific first)
        const contextOrder = [...activeContexts, 'global'];
        
        if (this.options.debug) {
            console.log('Keyboard event:', {
                key: event.key,
                ctrlKey: event.ctrlKey,
                altKey: event.altKey,
                shiftKey: event.shiftKey,
                activeContexts
            });
        }

        for (const context of contextOrder) {
            const shortcutKey = this.generateShortcutKey(
                event.key,
                event.ctrlKey,
                event.altKey,
                event.shiftKey,
                context
            );

            const shortcut = this.shortcuts.get(shortcutKey);
            if (shortcut) {
<<<<<<< HEAD
                return shortcut;
            }
        }
        
        // No matching shortcut found - this is expected behavior when
        // user presses keys that aren't configured as shortcuts
        // Log for debugging purposes when needed
        if (this.debugMode) {
            console.debug(`KeyboardShortcutManager: No shortcut matches key combination: ${event.key} (Ctrl: ${event.ctrlKey}, Alt: ${event.altKey}, Shift: ${event.shiftKey})`);
        }
        
        return null;
    }

    /**
     * Execute a shortcut action with proper error handling
     * @param {Object} shortcut - The shortcut configuration
     * @param {KeyboardEvent} event - The keyboard event
     * @returns {boolean} True if shortcut was executed successfully
     * @private
     */
    executeShortcut(shortcut, event) {
        if (shortcut.preventDefault) {
            event.preventDefault();
        }
        
        try {
            shortcut.action(event);
            return true; // Shortcut was handled
        } catch (error) {
            this.handleShortcutError(error, shortcut);
            return false;
        }
    }

    /**
     * Handle errors that occur during shortcut execution
     * @param {Error} error - The error that occurred
     * @param {Object} shortcut - The shortcut configuration that caused the error
     * @private
     */
    handleShortcutError(error, shortcut) {
        // Log error with specific shortcut information for better troubleshooting
        const shortcutInfo = shortcut ? 
            `${shortcut.context}:${this.createModifierString(shortcut.ctrlKey, shortcut.altKey, shortcut.shiftKey)}${shortcut.key}` :
            'unknown shortcut';
        
        console.error(`KeyboardShortcutManager: Error executing shortcut '${shortcutInfo}':`, error.message || error);
        
        // In production, you might want to send this to an error reporting service
        // or display a user-friendly message
=======
                // Update statistics
                const stats = this.eventStats.get(shortcutKey);
                if (stats) {
                    stats.triggerCount++;
                    stats.lastTriggered = new Date().toISOString();
                }

                if (shortcut.preventDefault) {
                    event.preventDefault();
                }
                
                // Execute the action with enhanced error handling
                try {
                    shortcut.action(event);
                    
                    if (this.options.enableLogging) {
                        console.log(`Shortcut executed: ${shortcutKey}`);
                    }
                    
                    if (this.options.debug) {
                        const endTime = performance.now();
                        console.log(`Shortcut ${shortcutKey} executed in ${endTime - startTime}ms`);
                    }
                    
                    return true; // Shortcut was handled
                } catch (error) {
                    const errorInfo = {
                        error: error.message,
                        timestamp: new Date().toISOString(),
                        shortcutKey,
                        event: {
                            key: event.key,
                            ctrlKey: event.ctrlKey,
                            altKey: event.altKey,
                            shiftKey: event.shiftKey
                        }
                    };

                    // Log error to statistics
                    if (stats) {
                        stats.errors.push(errorInfo);
                        // Keep only last 10 errors per shortcut
                        if (stats.errors.length > 10) {
                            stats.errors = stats.errors.slice(-10);
                        }
                    }

                    console.error('Error executing keyboard shortcut:', errorInfo);
                    
                    // In debug mode, provide more detailed error information
                    if (this.options.debug) {
                        console.error('Shortcut configuration:', shortcut);
                        console.error('Full error object:', error);
                    }
                }
                break; // Stop checking after first match
            }
        }
        
        if (this.options.debug) {
            const endTime = performance.now();
            console.log(`Keyboard handling completed in ${endTime - startTime}ms (no match)`);
        }
        
        return false; // No shortcut was handled
>>>>>>> 1c3e0d33
    }

    /**
     * Get currently active contexts
     * @private
     */
    getActiveContexts() {
        const active = [];
        for (const [contextName, checker] of this.contexts.entries()) {
            try {
                if (checker()) {
                    active.push(contextName);
                }
            } catch (error) {
                // Use consistent error handling format
                console.error(`KeyboardShortcutManager: Error checking context '${contextName}':`, error.message || error);
            }
        }
        return active;
    }

    /**
     * Setup default shortcuts for the AutoToDo application
     * @private
     */
    setupDefaultShortcuts() {
        // These will be configured by the TodoController when it initializes
        // This keeps the manager flexible while providing sensible defaults
    }

    /**
     * Get all registered shortcuts for debugging/documentation
     * @returns {Array} Array of shortcut configurations
     */
    getAllShortcuts() {
        return Array.from(this.shortcuts.values());
    }

    /**
     * Get shortcuts for a specific context
     * @param {string} contextName - Context to filter by
     * @returns {Array} Array of shortcuts for the context
     */
    getShortcutsForContext(contextName) {
        return Array.from(this.shortcuts.values()).filter(
            shortcut => shortcut.context === contextName
        );
    }

    /**
     * Remove a shortcut
     * @param {string} key - Key of the shortcut
     * @param {string} [context] - Context of the shortcut (default: 'global')
     * @param {boolean} [ctrlKey] - Whether Ctrl key is required
     * @param {boolean} [altKey] - Whether Alt key is required
     * @param {boolean} [shiftKey] - Whether Shift key is required
     */
    removeShortcut(key, context = 'global', ctrlKey = false, altKey = false, shiftKey = false) {
        const shortcutKey = this.generateShortcutKey(key, ctrlKey, altKey, shiftKey, context);
        return this.shortcuts.delete(shortcutKey);
    }

    /**
     * Clear all shortcuts
     */
    clearShortcuts() {
        this.shortcuts.clear();
    }

    /**
     * Get a formatted list of shortcuts for display
     * @returns {Array} Array of formatted shortcut descriptions
     */
    getShortcutDescriptions() {
        const descriptions = [];
        
        for (const shortcut of this.shortcuts.values()) {
            if (shortcut.description) {
<<<<<<< HEAD
                const formattedDescription = this.formatShortcutDescription(shortcut);
                descriptions.push(formattedDescription);
=======
                const modifiers = [];
                if (shortcut.ctrlKey) modifiers.push('Ctrl');
                if (shortcut.altKey) modifiers.push('Alt');
                if (shortcut.shiftKey) modifiers.push('Shift');
                
                const keyCombo = modifiers.length > 0 
                    ? `${modifiers.join('+')}+${shortcut.key}`
                    : shortcut.key;
                
                descriptions.push({
                    keys: keyCombo,
                    description: shortcut.description,
                    context: shortcut.context,
                    category: shortcut.category || 'Other'
                });
>>>>>>> 1c3e0d33
            }
        }
        
        return this.sortShortcutDescriptions(descriptions);
    }

    /**
     * Format a single shortcut into a description object
     * @param {Object} shortcut - The shortcut configuration
     * @returns {Object} Formatted description object
     * @private
     */
    formatShortcutDescription(shortcut) {
        const keyCombo = this.createKeyComboString(shortcut);
        
        return {
            keys: keyCombo,
            description: shortcut.description,
            context: shortcut.context
        };
    }

    /**
     * Create a formatted key combination string
     * @param {Object} shortcut - The shortcut configuration
     * @returns {string} Formatted key combination string
     * @private
     */
    createKeyComboString(shortcut) {
        const modifiers = this.getModifierStrings(shortcut);
        
        return modifiers.length > 0 
            ? `${modifiers.join('+')}+${shortcut.key}`
            : shortcut.key;
    }

    /**
     * Get modifier strings for a shortcut
     * @param {Object} shortcut - The shortcut configuration
     * @returns {Array} Array of modifier strings
     * @private
     */
    getModifierStrings(shortcut) {
        const modifiers = [];
        if (shortcut.ctrlKey) modifiers.push('Ctrl');
        if (shortcut.altKey) modifiers.push('Alt');
        if (shortcut.shiftKey) modifiers.push('Shift');
        return modifiers;
    }

    /**
     * Sort shortcut descriptions by context and key combination
     * @param {Array} descriptions - Array of description objects
     * @returns {Array} Sorted array of descriptions
     * @private
     */
    sortShortcutDescriptions(descriptions) {
        return descriptions.sort((a, b) => {
            // Sort by context first, then by key combination
            if (a.context !== b.context) {
                return a.context.localeCompare(b.context);
            }
            return a.keys.localeCompare(b.keys);
        });
    }

    // =================
    // Validation Methods
    // =================

    /**
     * Validate shortcut configuration
     * @private
     */
    _validateShortcutConfig(config) {
        const { key, action } = config;

        if (!key || typeof key !== 'string' || key.trim() === '') {
            throw new Error('Shortcut must have a non-empty key string');
        }

        if (!action || typeof action !== 'function') {
            throw new Error('Shortcut must have a valid action function');
        }

        // Validate modifier combinations
        if (config.ctrlKey && config.altKey && config.shiftKey) {
            console.warn(`Shortcut with key "${key}" uses all three modifiers, which may be difficult for users`);
        }

        // Check for potentially problematic keys
        const problematicKeys = ['Tab', 'F5', 'F12'];
        if (problematicKeys.includes(key)) {
            console.warn(`Key "${key}" may conflict with browser functionality`);
        }
    }

    /**
     * Check for shortcut conflicts
     * @private
     */
    _checkForConflicts(shortcutKey, config) {
        if (this.shortcuts.has(shortcutKey)) {
            const existing = this.shortcuts.get(shortcutKey);
            console.warn(`Shortcut conflict detected: ${shortcutKey} is already registered`, {
                existing: existing.description || 'No description',
                new: config.description || 'No description'
            });
        }
    }

    /**
     * Check context limits
     * @private
     */
    _checkContextLimits(context) {
        const contextShortcuts = this.getShortcutsForContext(context);
        if (contextShortcuts.length >= this.options.maxShortcutsPerContext) {
            throw new Error(`Context "${context}" has reached maximum shortcuts limit (${this.options.maxShortcutsPerContext})`);
        }
    }

    // =================
    // Debugging and Statistics Methods
    // =================

    /**
     * Get usage statistics for all shortcuts
     * @returns {Array} Array of shortcuts with usage statistics
     */
    getUsageStatistics() {
        const stats = [];
        
        for (const [shortcutKey, shortcut] of this.shortcuts.entries()) {
            const eventStats = this.eventStats.get(shortcutKey) || {
                triggerCount: 0,
                lastTriggered: null,
                errors: []
            };

            stats.push({
                shortcutKey,
                description: shortcut.description,
                context: shortcut.context,
                triggerCount: eventStats.triggerCount,
                lastTriggered: eventStats.lastTriggered,
                errorCount: eventStats.errors.length,
                registeredAt: shortcut.registeredAt
            });
        }

        return stats.sort((a, b) => b.triggerCount - a.triggerCount);
    }

    /**
     * Get detailed debug information
     * @returns {Object} Debug information object
     */
    getDebugInfo() {
        return {
            totalShortcuts: this.shortcuts.size,
            totalContexts: this.contexts.size,
            usageStatistics: this.getUsageStatistics(),
            contexts: Array.from(this.contexts.keys()),
            options: this.options,
            shortcutsByContext: this._getShortcutsByContextDebug()
        };
    }

    /**
     * Get shortcuts grouped by context for debugging
     * @private
     */
    _getShortcutsByContextDebug() {
        const byContext = {};
        
        for (const shortcut of this.shortcuts.values()) {
            const context = shortcut.context;
            if (!byContext[context]) {
                byContext[context] = [];
            }
            byContext[context].push({
                key: shortcut.key,
                description: shortcut.description,
                modifiers: {
                    ctrl: shortcut.ctrlKey,
                    alt: shortcut.altKey,
                    shift: shortcut.shiftKey
                }
            });
        }
        
        return byContext;
    }

    /**
     * Validate all registered shortcuts for potential issues
     * @returns {Array} Array of validation issues found
     */
    validateAllShortcuts() {
        const issues = [];
        const systemShortcuts = ShortcutsConfig.getValidationRules().systemShortcuts;
        
        for (const [shortcutKey, shortcut] of this.shortcuts.entries()) {
            // Check for system shortcut conflicts
            const hasSystemConflict = systemShortcuts.some(sysShortcut => 
                sysShortcut.key === shortcut.key && 
                sysShortcut.ctrlKey === shortcut.ctrlKey
            );
            
            if (hasSystemConflict) {
                issues.push({
                    type: 'system_conflict',
                    shortcutKey,
                    message: `May conflict with system shortcut`,
                    shortcut
                });
            }
            
            // Check for unused shortcuts
            const stats = this.eventStats.get(shortcutKey);
            if (stats && stats.triggerCount === 0) {
                issues.push({
                    type: 'unused',
                    shortcutKey,
                    message: 'Shortcut has never been used',
                    shortcut
                });
            }
            
            // Check for error-prone shortcuts
            if (stats && stats.errors.length > 0) {
                issues.push({
                    type: 'error_prone',
                    shortcutKey,
                    message: `Shortcut has ${stats.errors.length} execution errors`,
                    shortcut,
                    errorCount: stats.errors.length
                });
            }
        }
        
        return issues;
    }

    /**
     * Reset usage statistics
     */
    resetStatistics() {
        this.eventStats.clear();
        for (const shortcutKey of this.shortcuts.keys()) {
            this.eventStats.set(shortcutKey, {
                triggerCount: 0,
                lastTriggered: null,
                errors: []
            });
        }
        
        if (this.options.debug) {
            console.log('Usage statistics reset');
        }
    }
}<|MERGE_RESOLUTION|>--- conflicted
+++ resolved
@@ -9,9 +9,6 @@
         this.shortcuts = new Map();
         this.contexts = new Map();
         this.contextHandlers = new Map();
-<<<<<<< HEAD
-        this.debugMode = false; // Can be enabled for debugging shortcut matching
-=======
         this.eventStats = new Map();
         
         // Configuration options
@@ -22,8 +19,14 @@
             maxShortcutsPerContext: options.maxShortcutsPerContext || 50
         };
         
->>>>>>> 1c3e0d33
+        // Backward compatibility for debugMode
+        this.debugMode = this.options.debug;
+        
         this.setupDefaultShortcuts();
+        
+        if (this.options.debug) {
+            console.log('KeyboardShortcutManager initialized with debug mode enabled');
+        }
         
         if (this.options.debug) {
             console.log('KeyboardShortcutManager initialized with debug mode enabled');
@@ -150,11 +153,27 @@
      * @param {KeyboardEvent} event - The keyboard event
      */
     handleKeyboard(event) {
-<<<<<<< HEAD
+        const startTime = this.options.debug ? performance.now() : 0;
+        
         const matchingShortcut = this.findMatchingShortcut(event);
         
         if (matchingShortcut) {
-            return this.executeShortcut(matchingShortcut, event);
+            const result = this.executeShortcut(matchingShortcut, event);
+            
+            if (this.options.debug) {
+                const endTime = performance.now();
+                const shortcutKey = this.generateShortcutKey(
+                    event.key, event.ctrlKey, event.altKey, event.shiftKey, matchingShortcut.context
+                );
+                console.log(`Shortcut ${shortcutKey} executed in ${endTime - startTime}ms`);
+            }
+            
+            return result;
+        }
+        
+        if (this.options.debug) {
+            const endTime = performance.now();
+            console.log(`Keyboard handling completed in ${endTime - startTime}ms (no match)`);
         }
         
         return false; // No shortcut was handled
@@ -167,9 +186,6 @@
      * @private
      */
     findMatchingShortcut(event) {
-=======
-        const startTime = this.options.debug ? performance.now() : 0;
->>>>>>> 1c3e0d33
         const activeContexts = this.getActiveContexts();
         
         // Check shortcuts in order of context specificity (most specific first)
@@ -196,125 +212,99 @@
 
             const shortcut = this.shortcuts.get(shortcutKey);
             if (shortcut) {
-<<<<<<< HEAD
-                return shortcut;
-            }
-        }
-        
-        // No matching shortcut found - this is expected behavior when
-        // user presses keys that aren't configured as shortcuts
-        // Log for debugging purposes when needed
-        if (this.debugMode) {
-            console.debug(`KeyboardShortcutManager: No shortcut matches key combination: ${event.key} (Ctrl: ${event.ctrlKey}, Alt: ${event.altKey}, Shift: ${event.shiftKey})`);
-        }
-        
-        return null;
-    }
-
-    /**
-     * Execute a shortcut action with proper error handling
-     * @param {Object} shortcut - The shortcut configuration
-     * @param {KeyboardEvent} event - The keyboard event
-     * @returns {boolean} True if shortcut was executed successfully
-     * @private
-     */
-    executeShortcut(shortcut, event) {
-        if (shortcut.preventDefault) {
-            event.preventDefault();
-        }
-        
-        try {
-            shortcut.action(event);
-            return true; // Shortcut was handled
-        } catch (error) {
-            this.handleShortcutError(error, shortcut);
-            return false;
-        }
-    }
-
-    /**
-     * Handle errors that occur during shortcut execution
-     * @param {Error} error - The error that occurred
-     * @param {Object} shortcut - The shortcut configuration that caused the error
-     * @private
-     */
-    handleShortcutError(error, shortcut) {
-        // Log error with specific shortcut information for better troubleshooting
-        const shortcutInfo = shortcut ? 
-            `${shortcut.context}:${this.createModifierString(shortcut.ctrlKey, shortcut.altKey, shortcut.shiftKey)}${shortcut.key}` :
-            'unknown shortcut';
-        
-        console.error(`KeyboardShortcutManager: Error executing shortcut '${shortcutInfo}':`, error.message || error);
-        
-        // In production, you might want to send this to an error reporting service
-        // or display a user-friendly message
-=======
                 // Update statistics
                 const stats = this.eventStats.get(shortcutKey);
                 if (stats) {
                     stats.triggerCount++;
                     stats.lastTriggered = new Date().toISOString();
                 }
-
-                if (shortcut.preventDefault) {
-                    event.preventDefault();
+                
+                return shortcut;
+            }
+        }
+        
+        // No matching shortcut found - this is expected behavior when
+        // user presses keys that aren't configured as shortcuts
+        // Log for debugging purposes when needed
+        if (this.debugMode || this.options.debug) {
+            console.debug(`KeyboardShortcutManager: No shortcut matches key combination: ${event.key} (Ctrl: ${event.ctrlKey}, Alt: ${event.altKey}, Shift: ${event.shiftKey})`);
+        }
+        
+        return null;
+    }
+
+    /**
+     * Execute a shortcut action with proper error handling
+     * @param {Object} shortcut - The shortcut configuration
+     * @param {KeyboardEvent} event - The keyboard event
+     * @returns {boolean} True if shortcut was executed successfully
+     * @private
+     */
+    executeShortcut(shortcut, event) {
+        const shortcutKey = this.generateShortcutKey(
+            event.key, event.ctrlKey, event.altKey, event.shiftKey, shortcut.context
+        );
+        
+        if (shortcut.preventDefault) {
+            event.preventDefault();
+        }
+        
+        try {
+            shortcut.action(event);
+            
+            if (this.options.enableLogging) {
+                console.log(`Shortcut executed: ${shortcutKey}`);
+            }
+            
+            return true; // Shortcut was handled
+        } catch (error) {
+            this.handleShortcutError(error, shortcut, shortcutKey);
+            return false;
+        }
+    }
+
+    /**
+     * Handle errors that occur during shortcut execution
+     * @param {Error} error - The error that occurred
+     * @param {Object} shortcut - The shortcut configuration that caused the error
+     * @param {string} shortcutKey - The shortcut key for error tracking
+     * @private
+     */
+    handleShortcutError(error, shortcut, shortcutKey) {
+        // Log error with specific shortcut information for better troubleshooting
+        const shortcutInfo = shortcut ? 
+            `${shortcut.context}:${this.createModifierString(shortcut.ctrlKey, shortcut.altKey, shortcut.shiftKey)}${shortcut.key}` :
+            'unknown shortcut';
+        
+        console.error(`KeyboardShortcutManager: Error executing shortcut '${shortcutInfo}':`, error.message || error);
+        
+        // Log error to statistics
+        if (shortcutKey) {
+            const stats = this.eventStats.get(shortcutKey);
+            if (stats) {
+                const errorInfo = {
+                    error: error.message,
+                    timestamp: new Date().toISOString(),
+                    shortcutKey,
+                    event: shortcut.key
+                };
+                
+                stats.errors.push(errorInfo);
+                // Keep only last 10 errors per shortcut
+                if (stats.errors.length > 10) {
+                    stats.errors = stats.errors.slice(-10);
                 }
-                
-                // Execute the action with enhanced error handling
-                try {
-                    shortcut.action(event);
-                    
-                    if (this.options.enableLogging) {
-                        console.log(`Shortcut executed: ${shortcutKey}`);
-                    }
-                    
-                    if (this.options.debug) {
-                        const endTime = performance.now();
-                        console.log(`Shortcut ${shortcutKey} executed in ${endTime - startTime}ms`);
-                    }
-                    
-                    return true; // Shortcut was handled
-                } catch (error) {
-                    const errorInfo = {
-                        error: error.message,
-                        timestamp: new Date().toISOString(),
-                        shortcutKey,
-                        event: {
-                            key: event.key,
-                            ctrlKey: event.ctrlKey,
-                            altKey: event.altKey,
-                            shiftKey: event.shiftKey
-                        }
-                    };
-
-                    // Log error to statistics
-                    if (stats) {
-                        stats.errors.push(errorInfo);
-                        // Keep only last 10 errors per shortcut
-                        if (stats.errors.length > 10) {
-                            stats.errors = stats.errors.slice(-10);
-                        }
-                    }
-
-                    console.error('Error executing keyboard shortcut:', errorInfo);
-                    
-                    // In debug mode, provide more detailed error information
-                    if (this.options.debug) {
-                        console.error('Shortcut configuration:', shortcut);
-                        console.error('Full error object:', error);
-                    }
-                }
-                break; // Stop checking after first match
-            }
-        }
-        
+            }
+        }
+        
+        // In debug mode, provide more detailed error information
         if (this.options.debug) {
-            const endTime = performance.now();
-            console.log(`Keyboard handling completed in ${endTime - startTime}ms (no match)`);
-        }
-        
-        return false; // No shortcut was handled
->>>>>>> 1c3e0d33
+            console.error('Shortcut configuration:', shortcut);
+            console.error('Full error object:', error);
+        }
+        
+        // In production, you might want to send this to an error reporting service
+        // or display a user-friendly message
     }
 
     /**
@@ -393,26 +383,8 @@
         
         for (const shortcut of this.shortcuts.values()) {
             if (shortcut.description) {
-<<<<<<< HEAD
                 const formattedDescription = this.formatShortcutDescription(shortcut);
                 descriptions.push(formattedDescription);
-=======
-                const modifiers = [];
-                if (shortcut.ctrlKey) modifiers.push('Ctrl');
-                if (shortcut.altKey) modifiers.push('Alt');
-                if (shortcut.shiftKey) modifiers.push('Shift');
-                
-                const keyCombo = modifiers.length > 0 
-                    ? `${modifiers.join('+')}+${shortcut.key}`
-                    : shortcut.key;
-                
-                descriptions.push({
-                    keys: keyCombo,
-                    description: shortcut.description,
-                    context: shortcut.context,
-                    category: shortcut.category || 'Other'
-                });
->>>>>>> 1c3e0d33
             }
         }
         
@@ -431,7 +403,8 @@
         return {
             keys: keyCombo,
             description: shortcut.description,
-            context: shortcut.context
+            context: shortcut.context,
+            category: shortcut.category || 'Other'
         };
     }
 
@@ -614,7 +587,16 @@
      */
     validateAllShortcuts() {
         const issues = [];
-        const systemShortcuts = ShortcutsConfig.getValidationRules().systemShortcuts;
+        
+        // Basic system shortcuts to check against
+        const systemShortcuts = [
+            { key: 'F5', ctrlKey: false },
+            { key: 'F12', ctrlKey: false },
+            { key: 'Tab', ctrlKey: false },
+            { key: 'r', ctrlKey: true },
+            { key: 'w', ctrlKey: true },
+            { key: 't', ctrlKey: true }
+        ];
         
         for (const [shortcutKey, shortcut] of this.shortcuts.entries()) {
             // Check for system shortcut conflicts
