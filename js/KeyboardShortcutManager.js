--- conflicted
+++ resolved
@@ -15,15 +15,11 @@
         this.shortcuts = new Map();
         this.contexts = new Map();
         this.contextHandlers = new Map();
-<<<<<<< HEAD
-        this.eventStats = new Map();
-        
-        // Performance optimization: Pre-built lookup tables
+        
+        // Performance optimization: Pre-built lookup tables for enhanced features
         this.globalShortcuts = new Map();
         this.contextShortcuts = new Map();
         this.shortcutsByPriority = new Map(); // High, medium, low priority shortcuts
-=======
->>>>>>> e698d9ff
         
         // Configuration options
         this.options = {
@@ -38,7 +34,6 @@
         // Backward compatibility for debugMode
         this.debugMode = this.options.debug;
         
-<<<<<<< HEAD
         // Performance tracking
         this.performanceMetrics = {
             lookupTime: [],
@@ -51,6 +46,12 @@
         this.lastContextCheck = 0;
         this.contextCacheTimeout = 50; // ms
         
+        // Initialize utility classes for specialized functionality
+        this.validator = new ShortcutValidator(this.options);
+        this.cache = new ShortcutCache(this.options);
+        this.statistics = new ShortcutStatistics(this.options);
+        this.logger = new DebugLogger(this.options);
+        
         this.setupDefaultShortcuts();
         
         if (this.options.debug) {
@@ -60,16 +61,6 @@
                 maxShortcuts: this.options.maxShortcutsPerContext
             });
         }
-=======
-        // Initialize utility classes for specialized functionality
-        this.validator = new ShortcutValidator(this.options);
-        this.cache = new ShortcutCache(this.options);
-        this.statistics = new ShortcutStatistics(this.options);
-        this.logger = new DebugLogger(this.options);
-        
-        this.setupDefaultShortcuts();
-        this.logger.logInitialization();
->>>>>>> e698d9ff
     }
 
     /**
@@ -88,69 +79,6 @@
      * @param {boolean} [config.enabled] - Whether shortcut is enabled (default: true)
      */
     registerShortcut(config) {
-<<<<<<< HEAD
-        const {
-            key,
-            ctrlKey = false,
-            altKey = false,
-            shiftKey = false,
-            context = 'global',
-            action,
-            preventDefault = false,
-            description = '',
-            category = 'Other',
-            priority = 'medium',
-            enabled = true
-        } = config;
-
-        // Enhanced validation
-        this._validateShortcutConfig(config);
-
-        const shortcutKey = this.generateShortcutKey(key, ctrlKey, altKey, shiftKey, context);
-        
-        // Check for conflicts if validation is enabled
-        if (this.options.validateConflicts) {
-            this._checkForConflicts(shortcutKey, config);
-        }
-        
-        // Check context limits
-        this._checkContextLimits(context);
-
-        const shortcutConfig = {
-            key,
-            ctrlKey,
-            altKey,
-            shiftKey,
-            context,
-            action,
-            preventDefault,
-            description,
-            category,
-            priority,
-            enabled,
-            registeredAt: new Date().toISOString()
-        };
-        
-        this.shortcuts.set(shortcutKey, shortcutConfig);
-        
-        // Performance optimization: Update lookup tables
-        this._updateLookupTables(shortcutKey, shortcutConfig);
-        
-        // Initialize event stats for this shortcut
-        this.eventStats.set(shortcutKey, {
-            triggerCount: 0,
-            lastTriggered: null,
-            errors: []
-        });
-
-        if (this.options.debug) {
-            console.log(`Registered shortcut: ${shortcutKey}`, shortcutConfig);
-        }
-    }
-
-    /**
-     * Update lookup tables for performance optimization
-=======
         const normalizedConfig = this._normalizeShortcutConfig(config);
         
         // Use validator for enhanced validation
@@ -175,13 +103,16 @@
         };
         
         this.shortcuts.set(shortcutKey, shortcutConfig);
+        
+        // Performance optimization: Update lookup tables for enhanced features
+        this._updateLookupTables(shortcutKey, shortcutConfig);
+        
         this.statistics.initializeShortcutStatistics(shortcutKey);
-
         this.logger.logShortcutRegistration(shortcutKey, shortcutConfig);
     }
 
     /**
-     * Normalize and provide defaults for shortcut configuration
+     * Normalize and provide defaults for shortcut configuration including enhanced features
      * @param {Object} config - Raw shortcut configuration
      * @returns {Object} Normalized configuration with defaults
      * @private
@@ -197,18 +128,16 @@
             preventDefault: config.preventDefault || false,
             description: config.description || '',
             category: config.category || 'Other',
+            priority: config.priority || 'medium', // Enhanced: priority support
+            enabled: config.enabled !== false, // Enhanced: enabled/disabled support
             registeredAt: new Date().toISOString()
         };
     }
 
     /**
-     * Initialize statistics tracking for a new shortcut
-     * @param {string} shortcutKey - The shortcut key identifier
->>>>>>> e698d9ff
-     * @private
-     * @deprecated Use statistics.initializeShortcutStatistics instead
-     */
-<<<<<<< HEAD
+     * Update lookup tables for performance optimization (Enhanced feature)
+     * @private
+     */
     _updateLookupTables(shortcutKey, shortcutConfig) {
         if (shortcutConfig.context === 'global') {
             this.globalShortcuts.set(shortcutKey, shortcutConfig);
@@ -232,16 +161,12 @@
     }
 
     /**
-     * Clear context cache to force re-evaluation
+     * Clear context cache to force re-evaluation (Enhanced feature)
      * @private
      */
     _clearContextCache() {
         this.cachedActiveContexts = null;
         this.lastContextCheck = 0;
-=======
-    _initializeShortcutStatistics(shortcutKey) {
-        this.statistics.initializeShortcutStatistics(shortcutKey);
->>>>>>> e698d9ff
     }
 
     /**
@@ -266,15 +191,7 @@
     }
 
     /**
-<<<<<<< HEAD
-     * Generate a unique key for the shortcut
-     * @private
-     */
-    generateShortcutKey(key, ctrlKey, altKey, shiftKey, context) {
-        const modifierStr = this.createModifierString(ctrlKey, altKey, shiftKey);
-        return `${context}:${modifierStr}${key.toLowerCase()}`;
-=======
-     * Generate a unique key for the shortcut with optional caching
+     * Generate a unique key for the shortcut with optional caching (Enhanced feature)
      * @param {string} key - The key
      * @param {boolean} ctrlKey - Whether Ctrl key is required
      * @param {boolean} altKey - Whether Alt key is required  
@@ -284,7 +201,6 @@
      */
     generateShortcutKey(key, ctrlKey, altKey, shiftKey, context) {
         return this.cache.generateShortcutKey(key, ctrlKey, altKey, shiftKey, context);
->>>>>>> e698d9ff
     }
 
     /**
@@ -295,18 +211,7 @@
      * @returns {string} Modifier string with trailing '+' if modifiers exist
      */
     createModifierString(ctrlKey, altKey, shiftKey) {
-<<<<<<< HEAD
-        const modifiers = [];
-        if (ctrlKey) modifiers.push('ctrl');
-        if (altKey) modifiers.push('alt');
-        if (shiftKey) modifiers.push('shift');
-        
-        // Return only the modifier portion for key generation - context and key
-        // are handled separately in generateShortcutKey() for proper separation of concerns
-        return modifiers.length > 0 ? modifiers.join('+') + '+' : '';
-=======
         return this.cache.createModifierString(ctrlKey, altKey, shiftKey);
->>>>>>> e698d9ff
     }
 
     /**
@@ -314,61 +219,27 @@
      * @param {KeyboardEvent} event - The keyboard event
      */
     handleKeyboard(event) {
-<<<<<<< HEAD
-        // Validate event object
-        if (!event || typeof event !== 'object') {
-            if (this.options.debug) {
-                console.warn('KeyboardShortcutManager: Invalid event object received');
-            }
-            return false;
-        }
-        
-        const startTime = performance.now();
-        
-        // Add defensive check for event properties
-        const key = event.key || '';
-        const ctrlKey = Boolean(event.ctrlKey);
-        const altKey = Boolean(event.altKey);
-        const shiftKey = Boolean(event.shiftKey);
-        
-        // Log key combination for debugging if enabled
-        if (this.options.debug) {
-            console.log('KeyboardShortcutManager: Processing key event', {
-                key,
-                ctrlKey,
-                altKey,
-                shiftKey,
-                target: event.target?.tagName || 'unknown'
-            });
-        }
-=======
         if (!this._isValidEvent(event)) {
             this.logger.logInvalidEvent();
             return false;
         }
         
+        const startTime = performance.now();
         const debugSession = this.logger.startDebugSession();
         this.logger.logKeyEventProcessing(event);
->>>>>>> e698d9ff
         
         const matchingShortcut = this.findMatchingShortcut(event);
         
         if (matchingShortcut) {
             const result = this.executeShortcut(matchingShortcut, event);
-<<<<<<< HEAD
             
             // Performance tracking
             const endTime = performance.now();
             const lookupTime = endTime - startTime;
             this._updatePerformanceMetrics(lookupTime);
             
-            if (this.options.debug) {
-                const shortcutKey = this.generateShortcutKey(
-                    key, ctrlKey, altKey, shiftKey, matchingShortcut.context
-                );
-                console.log(`Shortcut ${shortcutKey} executed in ${lookupTime.toFixed(2)}ms`);
-            }
-            
+            this.logger.endDebugSession(debugSession, matchingShortcut, event, 
+                (key, ctrl, alt, shift, context) => this.generateShortcutKey(key, ctrl, alt, shift, context));
             return result;
         }
         
@@ -376,18 +247,24 @@
         const endTime = performance.now();
         this._updatePerformanceMetrics(endTime - startTime);
         
-        if (this.options.debug) {
-            console.log(`Keyboard handling completed in ${(endTime - startTime).toFixed(2)}ms (no match)`);
-        }
-        
+        this.logger.endDebugSession(debugSession);
         return false; // No shortcut was handled
+    }
+
+    /**
+     * Validate event object
+     * @param {KeyboardEvent} event - The keyboard event
+     * @returns {boolean} True if event is valid
+     * @private
+     */
+    _isValidEvent(event) {
+        return event && typeof event === 'object';
     }
 
     /**
      * Find the first matching shortcut for the given keyboard event using optimized lookup
      * @param {KeyboardEvent} event - The keyboard event
      * @returns {Object|null} The matching shortcut configuration, or null if no shortcut matches
-     * @private
      */
     findMatchingShortcut(event) {
         const activeContexts = this.getActiveContexts();
@@ -397,12 +274,28 @@
             return this._findMatchingShortcutWithPriority(event, activeContexts);
         }
         
-        // Fallback to original context-based lookup
-        return this._findMatchingShortcutByContext(event, activeContexts);
-    }
-
-    /**
-     * Find matching shortcut using priority-based lookup
+        // Fallback to context-based lookup with logging
+        const contextOrder = [...activeContexts, 'global'];
+        this.logger.logKeyboardEvent(event, activeContexts);
+
+        for (const context of contextOrder) {
+            const shortcutKey = this.generateShortcutKey(
+                event.key, event.ctrlKey, event.altKey, event.shiftKey, context
+            );
+
+            const shortcut = this.shortcuts.get(shortcutKey);
+            if (shortcut && shortcut.enabled !== false) {
+                this._updateShortcutStats(shortcutKey);
+                return shortcut;
+            }
+        }
+        
+        this.logger.logNoMatchFound(event);
+        return null;
+    }
+
+    /**
+     * Find matching shortcut using priority-based lookup (Enhanced feature)
      * @private
      */
     _findMatchingShortcutWithPriority(event, activeContexts) {
@@ -426,63 +319,15 @@
             }
         }
         
-=======
-            this.logger.endDebugSession(debugSession, matchingShortcut, event, 
-                (key, ctrl, alt, shift, context) => this.generateShortcutKey(key, ctrl, alt, shift, context));
-            return result;
-        }
-        
-        this.logger.endDebugSession(debugSession);
-        return false; // No shortcut was handled
-    }
-
-    /**
-     * Validate event object
-     * @param {KeyboardEvent} event - The keyboard event
-     * @returns {boolean} True if event is valid
-     * @private
-     */
-    _isValidEvent(event) {
-        return event && typeof event === 'object';
-    }
-
-    /**
-     * @deprecated Use logger.startDebugSession instead
-     */
-    _startDebugSession() {
-        return this.logger.startDebugSession();
-    }
-
-    /**
-     * @deprecated Use logger.endDebugSession instead
-     */
-    _endDebugSession(debugSession, shortcut = null, event = null) {
-        this.logger.endDebugSession(debugSession, shortcut, event,
-            (key, ctrl, alt, shift, context) => this.generateShortcutKey(key, ctrl, alt, shift, context));
-    }
-
-    /**
-     * Find the first matching shortcut for the given keyboard event
-     * @param {KeyboardEvent} event - The keyboard event
-     * @returns {Object|null} The matching shortcut configuration, or null if no shortcut matches
-     */
-    findMatchingShortcut(event) {
-        const activeContexts = this.getActiveContexts();
-        const contextOrder = [...activeContexts, 'global'];
-        
-        this.logger.logKeyboardEvent(event, activeContexts);
-
-        for (const context of contextOrder) {
-            const shortcut = this._findShortcutInContext(event, context);
-            if (shortcut) {
-                this._updateShortcutStatistics(event, context);
-                return shortcut;
-            }
-        }
-        
-        this.logger.logNoMatchFound(event);
->>>>>>> e698d9ff
         return null;
+    }
+
+    /**
+     * Update shortcut statistics (Enhanced feature)
+     * @private
+     */
+    _updateShortcutStats(shortcutKey) {
+        this.statistics.updateShortcutStatistics(shortcutKey);
     }
     
     /**
@@ -502,156 +347,6 @@
         );
         
         return this.shortcuts.get(shortcutKey) || null;
-    }
-
-    /**
-<<<<<<< HEAD
-     * Find matching shortcut using context-based lookup (optimized)
-=======
-     * Log keyboard event for debugging
-     * @param {KeyboardEvent} event - The keyboard event
-     * @param {Array} activeContexts - Currently active contexts
->>>>>>> e698d9ff
-     * @private
-     */
-    _findMatchingShortcutByContext(event, activeContexts) {
-        if (this.options.debug) {
-            console.log('Keyboard event:', {
-                key: event.key,
-                ctrlKey: event.ctrlKey,
-                altKey: event.altKey,
-                shiftKey: event.shiftKey,
-                activeContexts
-            });
-        }
-
-        // Check context-specific shortcuts first using priority system
-        for (const context of activeContexts) {
-            const contextMap = this.contextShortcuts.get(context);
-            if (contextMap) {
-                const shortcutKey = this.generateShortcutKey(
-                    event.key, event.ctrlKey, event.altKey, event.shiftKey, context
-                );
-                
-                const shortcut = contextMap.get(shortcutKey);
-                if (shortcut && shortcut.enabled !== false) {
-                    this._updateShortcutStats(shortcutKey);
-                    return shortcut;
-                }
-            }
-        }
-
-        // Fallback to main branch optimized context lookup
-        const shortcut = this._findShortcutInContexts(event, activeContexts);
-        if (shortcut) {
-            return shortcut;
-        }
-
-        // Check global shortcuts
-        const globalShortcutKey = this.generateShortcutKey(
-            event.key, event.ctrlKey, event.altKey, event.shiftKey, 'global'
-        );
-        
-        const globalShortcut = this.globalShortcuts.get(globalShortcutKey);
-        if (globalShortcut && globalShortcut.enabled !== false) {
-            this._updateShortcutStats(globalShortcutKey);
-            return globalShortcut;
-        }
-        
-        // Debug logging for no match
-        if (this.debugMode || this.options.debug) {
-            console.debug(`KeyboardShortcutManager: No shortcut matches key combination: ${event.key} (Ctrl: ${event.ctrlKey}, Alt: ${event.altKey}, Shift: ${event.shiftKey})`);
-        }
-        
-        return null;
-    }
-
-    /**
-     * Update shortcut statistics
-     * @private
-     */
-    _updateShortcutStats(shortcutKey) {
-        const stats = this.eventStats.get(shortcutKey);
-        if (stats) {
-            stats.triggerCount++;
-            stats.lastTriggered = new Date().toISOString();
-        }
-    }
-
-    /**
-     * Get active contexts with caching for performance
-     * @returns {Array} Array of active context names
-     * @private
-     */
-    _getActiveContextsCached() {
-        // Cache contexts for a short time to avoid redundant checks
-        const now = Date.now();
-        if (this._contextCache && (now - this._contextCacheTime < 100)) {
-            return this._contextCache;
-        }
-
-        const activeContexts = this.getActiveContexts();
-        this._contextCache = activeContexts;
-        this._contextCacheTime = now;
-        
-        return activeContexts;
-    }
-
-    /**
-     * Find a shortcut in a specific context
-     * @param {KeyboardEvent} event - The keyboard event
-     * @param {string} context - The context to search in
-     * @returns {Object|null} The matching shortcut or null
-     * @private
-     */
-<<<<<<< HEAD
-    _findShortcutInContexts(event, contextOrder) {
-        for (const context of contextOrder) {
-            const shortcutKey = this.generateShortcutKey(
-                event.key,
-                event.ctrlKey,
-                event.altKey,
-                event.shiftKey,
-                context
-            );
-
-            const shortcut = this.shortcuts.get(shortcutKey);
-            if (shortcut) {
-                this._updateShortcutStats(shortcutKey);
-                return shortcut;
-            }
-        }
-        return null;
-    }
-
-=======
-    _findShortcutInContext(event, context) {
-        const shortcutKey = this.generateShortcutKey(
-            event.key,
-            event.ctrlKey,
-            event.altKey,
-            event.shiftKey,
-            context
-        );
-
-        return this.shortcuts.get(shortcutKey) || null;
-    }
-
-    /**
-     * Update statistics for a triggered shortcut
-     * @param {KeyboardEvent} event - The keyboard event
-     * @param {string} context - The context where shortcut was found
-     * @private
-     */
-    _updateShortcutStatistics(event, context) {
-        const shortcutKey = this.generateShortcutKey(
-            event.key, event.ctrlKey, event.altKey, event.shiftKey, context
-        );
-        
-        this.statistics.updateShortcutStatistics(shortcutKey);
-    }
-
->>>>>>> e698d9ff
     /**
      * Execute a shortcut action with proper error handling
      * @param {Object} shortcut - The shortcut configuration
@@ -665,69 +360,15 @@
         
         try {
             shortcut.action(event);
-<<<<<<< HEAD
-            
-            if (this.options.enableLogging) {
-                console.log(`Shortcut executed: ${shortcutKey}`);
-            }
-            
-            return true; // Shortcut was handled
-        } catch (error) {
-            this.handleShortcutError(error, shortcut, shortcutKey);
-=======
             this._logShortcutExecution(shortcut, event);
             return true; // Shortcut was handled
         } catch (error) {
             this._handleShortcutExecutionError(error, shortcut, event);
->>>>>>> e698d9ff
             return false;
         }
     }
 
     /**
-<<<<<<< HEAD
-     * Handle errors that occur during shortcut execution
-     * @param {Error} error - The error that occurred
-     * @param {Object} shortcut - The shortcut configuration that caused the error
-     * @param {string} shortcutKey - The shortcut key for error tracking
-     * @private
-     */
-    handleShortcutError(error, shortcut, shortcutKey) {
-        // Log error with specific shortcut information for better troubleshooting
-        const shortcutInfo = shortcut ? 
-            `${shortcut.context}:${this.createModifierString(shortcut.ctrlKey, shortcut.altKey, shortcut.shiftKey)}${shortcut.key}` :
-            'unknown shortcut';
-        
-        console.error(`KeyboardShortcutManager: Error executing shortcut '${shortcutInfo}':`, error.message || error);
-        
-        // Log error to statistics
-        if (shortcutKey) {
-            const stats = this.eventStats.get(shortcutKey);
-            if (stats) {
-                const errorInfo = {
-                    error: error.message,
-                    timestamp: new Date().toISOString(),
-                    shortcutKey,
-                    event: shortcut.key
-                };
-                
-                stats.errors.push(errorInfo);
-                // Keep only last 10 errors per shortcut
-                if (stats.errors.length > 10) {
-                    stats.errors = stats.errors.slice(-10);
-                }
-            }
-        }
-        
-        // In debug mode, provide more detailed error information
-        if (this.options.debug) {
-            console.error('Shortcut configuration:', shortcut);
-            console.error('Full error object:', error);
-        }
-        
-        // In production, you might want to send this to an error reporting service
-        // or display a user-friendly message
-=======
      * Log successful shortcut execution
      * @param {Object} shortcut - The shortcut configuration
      * @param {KeyboardEvent} event - The keyboard event
@@ -746,6 +387,12 @@
      * @param {Object} shortcut - The shortcut configuration that caused the error
      * @param {KeyboardEvent} event - The keyboard event
      * @private
+    /**
+     * Handle errors that occur during shortcut execution
+     * @param {Error} error - The error that occurred
+     * @param {Object} shortcut - The shortcut configuration that caused the error
+     * @param {KeyboardEvent} event - The keyboard event
+     * @private
      */
     _handleShortcutExecutionError(error, shortcut, event) {
         this.logger.logShortcutError(error, shortcut, 
@@ -755,11 +402,10 @@
             event.key, event.ctrlKey, event.altKey, event.shiftKey, shortcut.context
         );
         this.statistics.recordShortcutError(error, shortcut, shortcutKey);
->>>>>>> e698d9ff
-    }
-
-    /**
-     * Get currently active contexts with optional caching for performance
+    }
+
+    /**
+     * Get currently active contexts with enhanced caching for performance (Enhanced feature)
      * @private
      */
     getActiveContexts() {
@@ -861,8 +507,8 @@
                 }
             }
             
-            // Remove statistics
-            this.eventStats.delete(shortcutKey);
+            // Remove statistics using the statistics utility
+            this.statistics.eventStats.delete(shortcutKey);
             
             // Clear context cache
             this._clearContextCache();
@@ -878,24 +524,21 @@
     }
 
     /**
-     * Clear all shortcuts and reset lookup tables
+     * Clear all shortcuts and reset lookup tables (Enhanced feature)
      */
     clearShortcuts() {
         this.shortcuts.clear();
-<<<<<<< HEAD
         this.globalShortcuts.clear();
         this.contextShortcuts.clear();
         this.shortcutsByPriority.clear();
-        this.eventStats.clear();
+        this.statistics.clearStatistics();
+        this.cache.clearCaches();
         this._clearContextCache();
         
         if (this.options.debug) {
             console.log('All shortcuts cleared');
         }
-=======
-        this.statistics.clearStatistics();
-        this.cache.clearCaches();
->>>>>>> e698d9ff
+    }
     }
 
     /**
@@ -977,12 +620,11 @@
     }
 
     // =================
-<<<<<<< HEAD
-    // Performance and Utility Methods
+    // Performance and Utility Methods (Enhanced Features)
     // =================
 
     /**
-     * Update performance metrics
+     * Update performance metrics (Enhanced feature)
      * @private
      */
     _updatePerformanceMetrics(lookupTime) {
@@ -1000,7 +642,7 @@
     }
 
     /**
-     * Enable or disable a specific shortcut
+     * Enable or disable a specific shortcut (Enhanced feature)
      * @param {string} key - Key of the shortcut
      * @param {string} [context] - Context of the shortcut (default: 'global')
      * @param {boolean} [ctrlKey] - Whether Ctrl key is required
@@ -1022,7 +664,7 @@
     }
 
     /**
-     * Get performance metrics
+     * Get performance metrics (Enhanced feature)
      * @returns {Object} Performance metrics object
      */
     getPerformanceMetrics() {
@@ -1034,7 +676,7 @@
     }
 
     /**
-     * Get shortcuts by priority level
+     * Get shortcuts by priority level (Enhanced feature)
      * @param {string} priority - Priority level ('high', 'medium', 'low')
      * @returns {Array} Array of shortcuts with the specified priority
      */
@@ -1044,7 +686,7 @@
     }
 
     /**
-     * Register multiple shortcuts at once
+     * Register multiple shortcuts at once (Enhanced feature)
      * @param {Array} shortcuts - Array of shortcut configurations
      * @returns {Object} Registration summary
      */
@@ -1074,66 +716,7 @@
     }
 
     // =================
-    // Validation Methods
-    // =================
-
-    /**
-     * Validate shortcut configuration
-     * @private
-     */
-    _validateShortcutConfig(config) {
-        const { key, action } = config;
-
-        if (!key || typeof key !== 'string' || key.trim() === '') {
-            throw new Error('Shortcut must have a non-empty key string');
-        }
-
-        if (!action || typeof action !== 'function') {
-            throw new Error('Shortcut must have a valid action function');
-        }
-
-        // Validate modifier combinations
-        if (config.ctrlKey && config.altKey && config.shiftKey) {
-            console.warn(`Shortcut with key "${key}" uses all three modifiers, which may be difficult for users`);
-        }
-
-        // Check for potentially problematic keys
-        const problematicKeys = ['Tab', 'F5', 'F12'];
-        if (problematicKeys.includes(key)) {
-            console.warn(`Key "${key}" may conflict with browser functionality`);
-        }
-    }
-
-    /**
-     * Check for shortcut conflicts
-     * @private
-     */
-    _checkForConflicts(shortcutKey, config) {
-        if (this.shortcuts.has(shortcutKey)) {
-            const existing = this.shortcuts.get(shortcutKey);
-            console.warn(`Shortcut conflict detected: ${shortcutKey} is already registered`, {
-                existing: existing.description || 'No description',
-                new: config.description || 'No description'
-            });
-        }
-    }
-
-    /**
-     * Check context limits
-     * @private
-     */
-    _checkContextLimits(context) {
-        const contextShortcuts = this.getShortcutsForContext(context);
-        if (contextShortcuts.length >= this.options.maxShortcutsPerContext) {
-            throw new Error(`Context "${context}" has reached maximum shortcuts limit (${this.options.maxShortcutsPerContext})`);
-        }
-    }
-
-    // =================
-    // Debugging and Statistics Methods
-=======
     // Debugging and Statistics Methods  
->>>>>>> e698d9ff
     // =================
 
     /**
@@ -1141,34 +724,7 @@
      * @returns {Array} Array of shortcuts with usage statistics
      */
     getUsageStatistics() {
-<<<<<<< HEAD
-        const stats = [];
-        
-        for (const [shortcutKey, shortcut] of this.shortcuts.entries()) {
-            const eventStats = this.eventStats.get(shortcutKey) || {
-                triggerCount: 0,
-                lastTriggered: null,
-                errors: []
-            };
-
-            stats.push({
-                shortcutKey,
-                description: shortcut.description,
-                context: shortcut.context,
-                priority: shortcut.priority,
-                enabled: shortcut.enabled !== false,
-                triggerCount: eventStats.triggerCount,
-                lastTriggered: eventStats.lastTriggered,
-                errorCount: eventStats.errors.length,
-                registeredAt: shortcut.registeredAt,
-                category: shortcut.category
-            });
-        }
-
-        return stats.sort((a, b) => b.triggerCount - a.triggerCount);
-=======
         return this.statistics.getUsageStatistics(this.shortcuts);
->>>>>>> e698d9ff
     }
 
     /**
@@ -1182,20 +738,16 @@
             usageStatistics: this.getUsageStatistics(),
             contexts: Array.from(this.contexts.keys()),
             options: this.options,
-<<<<<<< HEAD
-            performanceMetrics: this.getPerformanceMetrics(),
+            performanceMetrics: this.getPerformanceMetrics(), // Enhanced: performance metrics
             shortcutsByContext: this._getShortcutsByContextDebug(),
-            shortcutsByPriority: this._getShortcutsByPriorityDebug(),
-            lookupTableSizes: {
+            shortcutsByPriority: this._getShortcutsByPriorityDebug(), // Enhanced: priority debugging
+            lookupTableSizes: { // Enhanced: lookup table stats
                 global: this.globalShortcuts.size,
                 contexts: this.contextShortcuts.size,
                 priorities: this.shortcutsByPriority.size
-            }
-=======
-            shortcutsByContext: this._getShortcutsByContextDebug(),
+            },
             cacheStats: this.cache.getCacheStats(),
             statisticsSummary: this.statistics.getStatisticsSummary()
->>>>>>> e698d9ff
         };
     }
 
