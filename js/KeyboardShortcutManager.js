--- conflicted
+++ resolved
@@ -43,16 +43,12 @@
             debug: options.debug || false,
             enableLogging: options.enableLogging || false,
             validateConflicts: options.validateConflicts !== false, // true by default
-<<<<<<< HEAD
             maxShortcutsPerContext: options.maxShortcutsPerContext || DEFAULT_CONFIG.MAX_SHORTCUTS_PER_CONTEXT,
             maxErrorsPerShortcut: options.maxErrorsPerShortcut || DEFAULT_CONFIG.MAX_ERRORS_PER_SHORTCUT,
             problematicKeys: options.problematicKeys || SYSTEM_SHORTCUTS,
-            enableCaching: options.enableCaching !== false // true by default
-=======
-            maxShortcutsPerContext: options.maxShortcutsPerContext || 50,
+            enableCaching: options.enableCaching !== false, // true by default
             enablePriority: options.enablePriority !== false, // Enable priority system by default
             cacheContexts: options.cacheContexts !== false // Enable context caching for performance
->>>>>>> d69c6611
         };
         
         // Backward compatibility for debugMode
@@ -278,92 +274,14 @@
     /**
      * Validate event object
      * @param {KeyboardEvent} event - The keyboard event
-<<<<<<< HEAD
-     * @returns {Object} Object containing key information
-     * @private
-     */
-    _extractKeyInfo(event) {
-        return {
-            key: event.key || '',
-            ctrlKey: Boolean(event.ctrlKey),
-            altKey: Boolean(event.altKey),
-            shiftKey: Boolean(event.shiftKey)
-        };
-    }
-
-    /**
-     * Log key event for debugging
-     * @param {Object} keyInfo - Key information object
-     * @param {KeyboardEvent} event - The keyboard event
-     * @private
-     */
-    _logKeyEvent(keyInfo, event) {
-        if (this.options.debug) {
-            console.log('KeyboardShortcutManager: Processing key event', {
-                ...keyInfo,
-                target: event.target?.tagName || 'unknown'
-            });
-        }
-    }
-
-    /**
-     * Log shortcut execution for debugging
-     * @param {Object} keyInfo - Key information object
-     * @param {Object} matchingShortcut - The executed shortcut
-     * @param {number} startTime - Start time for performance measurement
-     * @private
-     */
-    _logShortcutExecution(keyInfo, matchingShortcut, startTime) {
-        if (this.options.debug) {
-            const endTime = performance.now();
-            const executionTime = endTime - startTime;
-            const shortcutKey = this.generateShortcutKey(
-                keyInfo.key, keyInfo.ctrlKey, keyInfo.altKey, keyInfo.shiftKey, matchingShortcut.context
-            );
-            console.log(`Shortcut ${shortcutKey} executed in ${executionTime}ms`);
-            
-            // Performance monitoring: warn if execution is slow
-            if (executionTime > DEFAULT_CONFIG.PERFORMANCE_LOG_THRESHOLD) {
-                console.warn(`Slow shortcut execution detected: ${shortcutKey} took ${executionTime}ms`);
-            }
-        }
-    }
-
-    /**
-     * Log when no shortcut matches
-     * @param {number} startTime - Start time for performance measurement
-     * @private
-     */
-    _logNoMatch(startTime) {
-        if (this.options.debug) {
-            const endTime = performance.now();
-            const executionTime = endTime - startTime;
-            console.log(`Keyboard handling completed in ${executionTime}ms (no match)`);
-            
-            // Performance monitoring for debugging
-            if (executionTime > DEFAULT_CONFIG.PERFORMANCE_LOG_THRESHOLD) {
-                console.warn(`Slow keyboard processing detected: took ${executionTime}ms`);
-            }
-        }
-    }
-
-    /**
-     * Start a debug session for performance tracking and timing measurement.
-     * Creates a session object with the current timestamp to measure execution time
-     * of keyboard shortcut processing. Only creates the session if debug mode is enabled.
-     * 
-     * @returns {Object|null} Debug session object containing startTime property if debug 
-     *                        mode is enabled, null otherwise. The startTime is captured 
-     *                        using performance.now() for high-precision timing.
-=======
      * @returns {boolean} True if event is valid
->>>>>>> d69c6611
      * @private
      */
     _isValidEvent(event) {
         return event && typeof event === 'object';
     }
 
+    /**
     /**
      * Find the first matching shortcut for the given keyboard event using optimized lookup
      * @param {KeyboardEvent} event - The keyboard event
@@ -450,6 +368,8 @@
         );
         
         return this.shortcuts.get(shortcutKey) || null;
+    }
+
     /**
      * Execute a shortcut action with proper error handling
      * @param {Object} shortcut - The shortcut configuration
