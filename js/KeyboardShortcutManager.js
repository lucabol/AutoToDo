--- conflicted
+++ resolved
@@ -254,10 +254,7 @@
     }
 
     /**
-<<<<<<< HEAD
-     * Find a shortcut in a specific context
-=======
-     * Log keyboard event details for debugging
+     * Log keyboard event for debugging
      * @param {KeyboardEvent} event - The keyboard event
      * @param {Array} activeContexts - Currently active contexts
      * @private
@@ -294,8 +291,7 @@
     }
 
     /**
-     * Find shortcut in the given contexts
->>>>>>> 70622a05
+     * Find a shortcut in a specific context
      * @param {KeyboardEvent} event - The keyboard event
      * @param {string} context - The context to search in
      * @returns {Object|null} The matching shortcut or null
