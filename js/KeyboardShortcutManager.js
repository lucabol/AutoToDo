/**
 * KeyboardShortcutManager - Enhanced modular and maintainable keyboard shortcut handling
 * 
 * This class provides a configuration-driven approach to keyboard shortcuts
 * with context awareness, validation, debugging capabilities and easy extensibility.
 */
class KeyboardShortcutManager {
    constructor(options = {}) {
        this.shortcuts = new Map();
        this.contexts = new Map();
        this.contextHandlers = new Map();
        this.eventStats = new Map();
        
        // Performance optimization: Pre-built lookup tables
        this.globalShortcuts = new Map();
        this.contextShortcuts = new Map();
        this.shortcutsByPriority = new Map(); // High, medium, low priority shortcuts
        
        // Configuration options
        this.options = {
            debug: options.debug || false,
            enableLogging: options.enableLogging || false,
            validateConflicts: options.validateConflicts !== false, // true by default
            maxShortcutsPerContext: options.maxShortcutsPerContext || 50,
            enablePriority: options.enablePriority !== false, // Enable priority system by default
            cacheContexts: options.cacheContexts !== false // Enable context caching for performance
        };
        
        // Backward compatibility for debugMode
        this.debugMode = this.options.debug;
        
        // Performance tracking
        this.performanceMetrics = {
            lookupTime: [],
            averageLookupTime: 0,
            totalLookups: 0
        };
        
        // Context caching for performance
        this.cachedActiveContexts = null;
        this.lastContextCheck = 0;
        this.contextCacheTimeout = 50; // ms
        
        this.setupDefaultShortcuts();
        
        if (this.options.debug) {
            console.log('KeyboardShortcutManager initialized with enhanced features', {
                priorityEnabled: this.options.enablePriority,
                contextCaching: this.options.cacheContexts,
                maxShortcuts: this.options.maxShortcutsPerContext
            });
        }
    }

    /**
     * Register a keyboard shortcut with enhanced validation and conflict detection
     * @param {Object} config - Shortcut configuration
     * @param {string} config.key - Key to listen for (e.g., 'Escape', 's')
     * @param {boolean} [config.ctrlKey] - Whether Ctrl key is required
     * @param {boolean} [config.altKey] - Whether Alt key is required
     * @param {boolean} [config.shiftKey] - Whether Shift key is required
     * @param {string} [config.context] - Context where shortcut is active (optional)
     * @param {Function} config.action - Function to execute when shortcut is triggered
     * @param {boolean} [config.preventDefault] - Whether to prevent default browser behavior
     * @param {string} [config.description] - Human-readable description of the shortcut
     * @param {string} [config.category] - Category for organization (optional)
     * @param {string} [config.priority] - Priority level: 'high', 'medium', 'low' (default: 'medium')
     * @param {boolean} [config.enabled] - Whether shortcut is enabled (default: true)
     */
    registerShortcut(config) {
        const {
            key,
            ctrlKey = false,
            altKey = false,
            shiftKey = false,
            context = 'global',
            action,
            preventDefault = false,
            description = '',
            category = 'Other',
            priority = 'medium',
            enabled = true
        } = config;

        // Enhanced validation
        this._validateShortcutConfig(config);

        const shortcutKey = this.generateShortcutKey(key, ctrlKey, altKey, shiftKey, context);
        
        // Check for conflicts if validation is enabled
        if (this.options.validateConflicts) {
            this._checkForConflicts(shortcutKey, config);
        }
        
        // Check context limits
        this._checkContextLimits(context);

        const shortcutConfig = {
            key,
            ctrlKey,
            altKey,
            shiftKey,
            context,
            action,
            preventDefault,
            description,
            category,
            priority,
            enabled,
            registeredAt: new Date().toISOString()
        };
        
        this.shortcuts.set(shortcutKey, shortcutConfig);
        
        // Performance optimization: Update lookup tables
        this._updateLookupTables(shortcutKey, shortcutConfig);
        
        // Initialize event stats for this shortcut
        this.eventStats.set(shortcutKey, {
            triggerCount: 0,
            lastTriggered: null,
            errors: []
        });

        if (this.options.debug) {
            console.log(`Registered shortcut: ${shortcutKey}`, shortcutConfig);
        }
    }

    /**
     * Update lookup tables for performance optimization
     * @private
     */
    _updateLookupTables(shortcutKey, shortcutConfig) {
        if (shortcutConfig.context === 'global') {
            this.globalShortcuts.set(shortcutKey, shortcutConfig);
        } else {
            if (!this.contextShortcuts.has(shortcutConfig.context)) {
                this.contextShortcuts.set(shortcutConfig.context, new Map());
            }
            this.contextShortcuts.get(shortcutConfig.context).set(shortcutKey, shortcutConfig);
        }
        
        // Update priority table if enabled
        if (this.options.enablePriority) {
            if (!this.shortcutsByPriority.has(shortcutConfig.priority)) {
                this.shortcutsByPriority.set(shortcutConfig.priority, new Map());
            }
            this.shortcutsByPriority.get(shortcutConfig.priority).set(shortcutKey, shortcutConfig);
        }
        
        // Clear context cache when shortcuts change
        this._clearContextCache();
    }

    /**
     * Clear context cache to force re-evaluation
     * @private
     */
    _clearContextCache() {
        this.cachedActiveContexts = null;
        this.lastContextCheck = 0;
    }

    /**
     * Register a context and its condition checker
     * @param {string} contextName - Name of the context
     * @param {Function} conditionChecker - Function that returns true if context is active
     */
    registerContext(contextName, conditionChecker) {
        if (typeof conditionChecker !== 'function') {
            throw new Error('Context condition checker must be a function');
        }
        this.contexts.set(contextName, conditionChecker);
    }

    /**
     * Register a handler for context-specific actions
     * @param {string} contextName - Name of the context
     * @param {Object} handlers - Object with handler methods
     */
    registerContextHandlers(contextName, handlers) {
        this.contextHandlers.set(contextName, handlers);
    }

    /**
     * Generate a unique key for the shortcut
     * @private
     */
    generateShortcutKey(key, ctrlKey, altKey, shiftKey, context) {
        const modifierStr = this.createModifierString(ctrlKey, altKey, shiftKey);
        return `${context}:${modifierStr}${key.toLowerCase()}`;
    }

    /**
     * Create a modifier string for shortcut key generation
     * @param {boolean} ctrlKey - Whether Ctrl key is required
     * @param {boolean} altKey - Whether Alt key is required
     * @param {boolean} shiftKey - Whether Shift key is required
     * @returns {string} Modifier string with trailing '+' if modifiers exist
     * @private
     */
    createModifierString(ctrlKey, altKey, shiftKey) {
        const modifiers = [];
        if (ctrlKey) modifiers.push('ctrl');
        if (altKey) modifiers.push('alt');
        if (shiftKey) modifiers.push('shift');
        
        // Return only the modifier portion for key generation - context and key
        // are handled separately in generateShortcutKey() for proper separation of concerns
        return modifiers.length > 0 ? modifiers.join('+') + '+' : '';
    }

    /**
     * Handle keyboard events with enhanced error handling, debugging, and performance tracking
     * @param {KeyboardEvent} event - The keyboard event
     */
    handleKeyboard(event) {
        // Validate event object
        if (!event || typeof event !== 'object') {
            if (this.options.debug) {
                console.warn('KeyboardShortcutManager: Invalid event object received');
            }
            return false;
        }
        
        const startTime = performance.now();
        
        // Add defensive check for event properties
        const key = event.key || '';
        const ctrlKey = Boolean(event.ctrlKey);
        const altKey = Boolean(event.altKey);
        const shiftKey = Boolean(event.shiftKey);
        
        // Log key combination for debugging if enabled
        if (this.options.debug) {
            console.log('KeyboardShortcutManager: Processing key event', {
                key,
                ctrlKey,
                altKey,
                shiftKey,
                target: event.target?.tagName || 'unknown'
            });
        }
        
        const matchingShortcut = this.findMatchingShortcut(event);
        
        if (matchingShortcut) {
            const result = this.executeShortcut(matchingShortcut, event);
            
            // Performance tracking
            const endTime = performance.now();
            const lookupTime = endTime - startTime;
            this._updatePerformanceMetrics(lookupTime);
            
            if (this.options.debug) {
                const shortcutKey = this.generateShortcutKey(
                    key, ctrlKey, altKey, shiftKey, matchingShortcut.context
                );
                console.log(`Shortcut ${shortcutKey} executed in ${lookupTime.toFixed(2)}ms`);
            }
            
            return result;
        }
        
        // Performance tracking even for non-matches
        const endTime = performance.now();
        this._updatePerformanceMetrics(endTime - startTime);
        
        if (this.options.debug) {
            console.log(`Keyboard handling completed in ${(endTime - startTime).toFixed(2)}ms (no match)`);
        }
        
        return false; // No shortcut was handled
    }

    /**
     * Find the first matching shortcut for the given keyboard event using optimized lookup
     * @param {KeyboardEvent} event - The keyboard event
     * @returns {Object|null} The matching shortcut configuration, or null if no shortcut matches
     * @private
     */
    findMatchingShortcut(event) {
        const activeContexts = this.getActiveContexts();
        
        // Performance optimization: Use priority-based lookup if enabled
        if (this.options.enablePriority) {
            return this._findMatchingShortcutWithPriority(event, activeContexts);
        }
        
        // Fallback to original context-based lookup
        return this._findMatchingShortcutByContext(event, activeContexts);
    }

    /**
     * Find matching shortcut using priority-based lookup
     * @private
     */
    _findMatchingShortcutWithPriority(event, activeContexts) {
        const priorityOrder = ['high', 'medium', 'low'];
        const contextOrder = [...activeContexts, 'global'];
        
        for (const priority of priorityOrder) {
            const priorityShortcuts = this.shortcutsByPriority.get(priority);
            if (!priorityShortcuts) continue;

            for (const context of contextOrder) {
                const shortcutKey = this.generateShortcutKey(
                    event.key, event.ctrlKey, event.altKey, event.shiftKey, context
                );

                const shortcut = priorityShortcuts.get(shortcutKey);
                if (shortcut && shortcut.enabled !== false) {
                    this._updateShortcutStats(shortcutKey);
                    return shortcut;
                }
            }
        }
        
        return null;
    }
    
    /**
     * Find a shortcut in a specific context
     * @param {KeyboardEvent} event - The keyboard event
     * @param {string} context - Context to search in
     * @returns {Object|null} The matching shortcut configuration, or null if no shortcut matches
     * @private
     */
    _findShortcutInContext(event, context) {
        const shortcutKey = this.generateShortcutKey(
            event.key,
            event.ctrlKey,
            event.altKey,
            event.shiftKey,
            context
        );
        
        return this.shortcuts.get(shortcutKey) || null;
    }

    /**
     * Find matching shortcut using context-based lookup (optimized)
     * @private
     */
    _findMatchingShortcutByContext(event, activeContexts) {
        if (this.options.debug) {
            console.log('Keyboard event:', {
                key: event.key,
                ctrlKey: event.ctrlKey,
                altKey: event.altKey,
                shiftKey: event.shiftKey,
                activeContexts
            });
        }

<<<<<<< HEAD
        // Check context-specific shortcuts first
        for (const context of activeContexts) {
            const contextMap = this.contextShortcuts.get(context);
            if (contextMap) {
                const shortcutKey = this.generateShortcutKey(
                    event.key, event.ctrlKey, event.altKey, event.shiftKey, context
                );
                
                const shortcut = contextMap.get(shortcutKey);
                if (shortcut && shortcut.enabled !== false) {
                    this._updateShortcutStats(shortcutKey);
                    return shortcut;
                }
            }
=======
    /**
     * Get active contexts with caching for performance
     * @returns {Array} Array of active context names
     * @private
     */
    _getActiveContextsCached() {
        // Cache contexts for a short time to avoid redundant checks
        const now = Date.now();
        if (this._contextCache && (now - this._contextCacheTime < 100)) {
            return this._contextCache;
>>>>>>> 70622a05
        }

        // Check global shortcuts
        const globalShortcutKey = this.generateShortcutKey(
            event.key, event.ctrlKey, event.altKey, event.shiftKey, 'global'
        );
        
        const globalShortcut = this.globalShortcuts.get(globalShortcutKey);
        if (globalShortcut && globalShortcut.enabled !== false) {
            this._updateShortcutStats(globalShortcutKey);
            return globalShortcut;
        }
        
        // Debug logging for no match
        if (this.debugMode || this.options.debug) {
            console.debug(`KeyboardShortcutManager: No shortcut matches key combination: ${event.key} (Ctrl: ${event.ctrlKey}, Alt: ${event.altKey}, Shift: ${event.shiftKey})`);
        }
        
        return null;
    }

    /**
     * Update shortcut statistics
     * @private
     */
    _updateShortcutStats(shortcutKey) {
        const stats = this.eventStats.get(shortcutKey);
        if (stats) {
            stats.triggerCount++;
            stats.lastTriggered = new Date().toISOString();
        }
    }

    /**
     * Execute a shortcut action with proper error handling
     * @param {Object} shortcut - The shortcut configuration
     * @param {KeyboardEvent} event - The keyboard event
     * @returns {boolean} True if shortcut was executed successfully
     * @private
     */
    executeShortcut(shortcut, event) {
        const shortcutKey = this.generateShortcutKey(
            event.key, event.ctrlKey, event.altKey, event.shiftKey, shortcut.context
        );
        
        if (shortcut.preventDefault) {
            event.preventDefault();
        }
        
        try {
            shortcut.action(event);
            
            if (this.options.enableLogging) {
                console.log(`Shortcut executed: ${shortcutKey}`);
            }
            
            return true; // Shortcut was handled
        } catch (error) {
            this.handleShortcutError(error, shortcut, shortcutKey);
            return false;
        }
    }

    /**
     * Handle errors that occur during shortcut execution
     * @param {Error} error - The error that occurred
     * @param {Object} shortcut - The shortcut configuration that caused the error
     * @param {string} shortcutKey - The shortcut key for error tracking
     * @private
     */
    handleShortcutError(error, shortcut, shortcutKey) {
        // Log error with specific shortcut information for better troubleshooting
        const shortcutInfo = shortcut ? 
            `${shortcut.context}:${this.createModifierString(shortcut.ctrlKey, shortcut.altKey, shortcut.shiftKey)}${shortcut.key}` :
            'unknown shortcut';
        
        console.error(`KeyboardShortcutManager: Error executing shortcut '${shortcutInfo}':`, error.message || error);
        
        // Log error to statistics
        if (shortcutKey) {
            const stats = this.eventStats.get(shortcutKey);
            if (stats) {
                const errorInfo = {
                    error: error.message,
                    timestamp: new Date().toISOString(),
                    shortcutKey,
                    event: shortcut.key
                };
                
                stats.errors.push(errorInfo);
                // Keep only last 10 errors per shortcut
                if (stats.errors.length > 10) {
                    stats.errors = stats.errors.slice(-10);
                }
            }
        }
        
        // In debug mode, provide more detailed error information
        if (this.options.debug) {
            console.error('Shortcut configuration:', shortcut);
            console.error('Full error object:', error);
        }
        
        // In production, you might want to send this to an error reporting service
        // or display a user-friendly message
    }

    /**
     * Get currently active contexts with optional caching for performance
     * @private
     */
    getActiveContexts() {
        const now = performance.now();
        
        // Use cached contexts if caching is enabled and cache is still valid
        if (this.options.cacheContexts && 
            this.cachedActiveContexts !== null && 
            (now - this.lastContextCheck) < this.contextCacheTimeout) {
            return this.cachedActiveContexts;
        }
        
        const active = [];
        for (const [contextName, checker] of this.contexts.entries()) {
            try {
                if (checker()) {
                    active.push(contextName);
                }
            } catch (error) {
                // Use consistent error handling format
                console.error(`KeyboardShortcutManager: Error checking context '${contextName}':`, error.message || error);
            }
        }
        
        // Cache the result if caching is enabled
        if (this.options.cacheContexts) {
            this.cachedActiveContexts = active;
            this.lastContextCheck = now;
        }
        
        return active;
    }

    /**
     * Setup default shortcuts for the AutoToDo application
     * @private
     */
    setupDefaultShortcuts() {
        // These will be configured by the TodoController when it initializes
        // This keeps the manager flexible while providing sensible defaults
    }

    /**
     * Get all registered shortcuts for debugging/documentation
     * @returns {Array} Array of shortcut configurations
     */
    getAllShortcuts() {
        return Array.from(this.shortcuts.values());
    }

    /**
     * Get shortcuts for a specific context
     * @param {string} contextName - Context to filter by
     * @returns {Array} Array of shortcuts for the context
     */
    getShortcutsForContext(contextName) {
        return Array.from(this.shortcuts.values()).filter(
            shortcut => shortcut.context === contextName
        );
    }

    /**
     * Remove a shortcut and update lookup tables
     * @param {string} key - Key of the shortcut
     * @param {string} [context] - Context of the shortcut (default: 'global')
     * @param {boolean} [ctrlKey] - Whether Ctrl key is required
     * @param {boolean} [altKey] - Whether Alt key is required
     * @param {boolean} [shiftKey] - Whether Shift key is required
     */
    removeShortcut(key, context = 'global', ctrlKey = false, altKey = false, shiftKey = false) {
        const shortcutKey = this.generateShortcutKey(key, ctrlKey, altKey, shiftKey, context);
        const shortcut = this.shortcuts.get(shortcutKey);
        
        if (shortcut) {
            // Remove from main map
            const result = this.shortcuts.delete(shortcutKey);
            
            // Remove from lookup tables
            if (context === 'global') {
                this.globalShortcuts.delete(shortcutKey);
            } else {
                const contextMap = this.contextShortcuts.get(context);
                if (contextMap) {
                    contextMap.delete(shortcutKey);
                    if (contextMap.size === 0) {
                        this.contextShortcuts.delete(context);
                    }
                }
            }
            
            // Remove from priority table
            if (this.options.enablePriority && shortcut.priority) {
                const priorityMap = this.shortcutsByPriority.get(shortcut.priority);
                if (priorityMap) {
                    priorityMap.delete(shortcutKey);
                    if (priorityMap.size === 0) {
                        this.shortcutsByPriority.delete(shortcut.priority);
                    }
                }
            }
            
            // Remove statistics
            this.eventStats.delete(shortcutKey);
            
            // Clear context cache
            this._clearContextCache();
            
            if (this.options.debug) {
                console.log(`Removed shortcut: ${shortcutKey}`);
            }
            
            return result;
        }
        
        return false;
    }

    /**
     * Clear all shortcuts and reset lookup tables
     */
    clearShortcuts() {
        this.shortcuts.clear();
        this.globalShortcuts.clear();
        this.contextShortcuts.clear();
        this.shortcutsByPriority.clear();
        this.eventStats.clear();
        this._clearContextCache();
        
        if (this.options.debug) {
            console.log('All shortcuts cleared');
        }
    }

    /**
     * Get a formatted list of shortcuts for display
     * @returns {Array} Array of formatted shortcut descriptions
     */
    getShortcutDescriptions() {
        const descriptions = [];
        
        for (const shortcut of this.shortcuts.values()) {
            if (shortcut.description) {
                const formattedDescription = this.formatShortcutDescription(shortcut);
                descriptions.push(formattedDescription);
            }
        }
        
        return this.sortShortcutDescriptions(descriptions);
    }

    /**
     * Format a single shortcut into a description object
     * @param {Object} shortcut - The shortcut configuration
     * @returns {Object} Formatted description object
     * @private
     */
    formatShortcutDescription(shortcut) {
        const keyCombo = this.createKeyComboString(shortcut);
        
        return {
            keys: keyCombo,
            description: shortcut.description,
            context: shortcut.context,
            category: shortcut.category || 'Other'
        };
    }

    /**
     * Create a formatted key combination string
     * @param {Object} shortcut - The shortcut configuration
     * @returns {string} Formatted key combination string
     * @private
     */
    createKeyComboString(shortcut) {
        const modifiers = this.getModifierStrings(shortcut);
        
        return modifiers.length > 0 
            ? `${modifiers.join('+')}+${shortcut.key}`
            : shortcut.key;
    }

    /**
     * Get modifier strings for a shortcut
     * @param {Object} shortcut - The shortcut configuration
     * @returns {Array} Array of modifier strings
     * @private
     */
    getModifierStrings(shortcut) {
        const modifiers = [];
        if (shortcut.ctrlKey) modifiers.push('Ctrl');
        if (shortcut.altKey) modifiers.push('Alt');
        if (shortcut.shiftKey) modifiers.push('Shift');
        return modifiers;
    }

    /**
     * Sort shortcut descriptions by context and key combination
     * @param {Array} descriptions - Array of description objects
     * @returns {Array} Sorted array of descriptions
     * @private
     */
    sortShortcutDescriptions(descriptions) {
        return descriptions.sort((a, b) => {
            // Sort by context first, then by key combination
            if (a.context !== b.context) {
                return a.context.localeCompare(b.context);
            }
            return a.keys.localeCompare(b.keys);
        });
    }

    // =================
    // Performance and Utility Methods
    // =================

    /**
     * Update performance metrics
     * @private
     */
    _updatePerformanceMetrics(lookupTime) {
        this.performanceMetrics.lookupTime.push(lookupTime);
        this.performanceMetrics.totalLookups++;
        
        // Keep only last 100 measurements for rolling average
        if (this.performanceMetrics.lookupTime.length > 100) {
            this.performanceMetrics.lookupTime.shift();
        }
        
        // Calculate rolling average
        const sum = this.performanceMetrics.lookupTime.reduce((a, b) => a + b, 0);
        this.performanceMetrics.averageLookupTime = sum / this.performanceMetrics.lookupTime.length;
    }

    /**
     * Enable or disable a specific shortcut
     * @param {string} key - Key of the shortcut
     * @param {string} [context] - Context of the shortcut (default: 'global')
     * @param {boolean} [ctrlKey] - Whether Ctrl key is required
     * @param {boolean} [altKey] - Whether Alt key is required
     * @param {boolean} [shiftKey] - Whether Shift key is required
     * @param {boolean} enabled - Whether to enable or disable the shortcut
     */
    enableShortcut(key, context = 'global', ctrlKey = false, altKey = false, shiftKey = false, enabled = true) {
        const shortcutKey = this.generateShortcutKey(key, ctrlKey, altKey, shiftKey, context);
        const shortcut = this.shortcuts.get(shortcutKey);
        
        if (shortcut) {
            shortcut.enabled = enabled;
            
            if (this.options.debug) {
                console.log(`Shortcut ${shortcutKey} ${enabled ? 'enabled' : 'disabled'}`);
            }
        }
    }

    /**
     * Get performance metrics
     * @returns {Object} Performance metrics object
     */
    getPerformanceMetrics() {
        return {
            ...this.performanceMetrics,
            shortcutsRegistered: this.shortcuts.size,
            contextsRegistered: this.contexts.size
        };
    }

    /**
     * Get shortcuts by priority level
     * @param {string} priority - Priority level ('high', 'medium', 'low')
     * @returns {Array} Array of shortcuts with the specified priority
     */
    getShortcutsByPriority(priority) {
        const priorityShortcuts = this.shortcutsByPriority.get(priority);
        return priorityShortcuts ? Array.from(priorityShortcuts.values()) : [];
    }

    /**
     * Register multiple shortcuts at once
     * @param {Array} shortcuts - Array of shortcut configurations
     * @returns {Object} Registration summary
     */
    registerShortcuts(shortcuts) {
        const summary = {
            total: shortcuts.length,
            registered: 0,
            failed: 0,
            errors: []
        };

        shortcuts.forEach((shortcut, index) => {
            try {
                this.registerShortcut(shortcut);
                summary.registered++;
            } catch (error) {
                summary.failed++;
                summary.errors.push({ index, shortcut, error: error.message });
            }
        });

        if (this.options.debug) {
            console.log('Bulk shortcut registration completed:', summary);
        }

        return summary;
    }

    // =================
    // Validation Methods
    // =================

    /**
     * Validate shortcut configuration
     * @private
     */
    _validateShortcutConfig(config) {
        const { key, action } = config;

        if (!key || typeof key !== 'string' || key.trim() === '') {
            throw new Error('Shortcut must have a non-empty key string');
        }

        if (!action || typeof action !== 'function') {
            throw new Error('Shortcut must have a valid action function');
        }

        // Validate modifier combinations
        if (config.ctrlKey && config.altKey && config.shiftKey) {
            console.warn(`Shortcut with key "${key}" uses all three modifiers, which may be difficult for users`);
        }

        // Check for potentially problematic keys
        const problematicKeys = ['Tab', 'F5', 'F12'];
        if (problematicKeys.includes(key)) {
            console.warn(`Key "${key}" may conflict with browser functionality`);
        }
    }

    /**
     * Check for shortcut conflicts
     * @private
     */
    _checkForConflicts(shortcutKey, config) {
        if (this.shortcuts.has(shortcutKey)) {
            const existing = this.shortcuts.get(shortcutKey);
            console.warn(`Shortcut conflict detected: ${shortcutKey} is already registered`, {
                existing: existing.description || 'No description',
                new: config.description || 'No description'
            });
        }
    }

    /**
     * Check context limits
     * @private
     */
    _checkContextLimits(context) {
        const contextShortcuts = this.getShortcutsForContext(context);
        if (contextShortcuts.length >= this.options.maxShortcutsPerContext) {
            throw new Error(`Context "${context}" has reached maximum shortcuts limit (${this.options.maxShortcutsPerContext})`);
        }
    }

    // =================
    // Debugging and Statistics Methods
    // =================

    /**
     * Get enhanced usage statistics for all shortcuts
     * @returns {Array} Array of shortcuts with usage statistics
     */
    getUsageStatistics() {
        const stats = [];
        
        for (const [shortcutKey, shortcut] of this.shortcuts.entries()) {
            const eventStats = this.eventStats.get(shortcutKey) || {
                triggerCount: 0,
                lastTriggered: null,
                errors: []
            };

            stats.push({
                shortcutKey,
                description: shortcut.description,
                context: shortcut.context,
                priority: shortcut.priority,
                enabled: shortcut.enabled !== false,
                triggerCount: eventStats.triggerCount,
                lastTriggered: eventStats.lastTriggered,
                errorCount: eventStats.errors.length,
                registeredAt: shortcut.registeredAt,
                category: shortcut.category
            });
        }

        return stats.sort((a, b) => b.triggerCount - a.triggerCount);
    }

    /**
     * Get enhanced debug information including performance metrics
     * @returns {Object} Debug information object
     */
    getDebugInfo() {
        return {
            totalShortcuts: this.shortcuts.size,
            totalContexts: this.contexts.size,
            usageStatistics: this.getUsageStatistics(),
            contexts: Array.from(this.contexts.keys()),
            options: this.options,
            performanceMetrics: this.getPerformanceMetrics(),
            shortcutsByContext: this._getShortcutsByContextDebug(),
            shortcutsByPriority: this._getShortcutsByPriorityDebug(),
            lookupTableSizes: {
                global: this.globalShortcuts.size,
                contexts: this.contextShortcuts.size,
                priorities: this.shortcutsByPriority.size
            }
        };
    }

    /**
     * Get shortcuts grouped by context for debugging
     * @private
     */
    _getShortcutsByContextDebug() {
        const byContext = {};
        
        for (const shortcut of this.shortcuts.values()) {
            const context = shortcut.context;
            if (!byContext[context]) {
                byContext[context] = [];
            }
            byContext[context].push({
                key: shortcut.key,
                description: shortcut.description,
                modifiers: {
                    ctrl: shortcut.ctrlKey,
                    alt: shortcut.altKey,
                    shift: shortcut.shiftKey
                }
            });
        }
        
        return byContext;
    }

    /**
     * Get shortcuts grouped by priority for debugging
     * @private
     */
    _getShortcutsByPriorityDebug() {
        const byPriority = {};
        
        for (const shortcut of this.shortcuts.values()) {
            const priority = shortcut.priority || 'medium';
            if (!byPriority[priority]) {
                byPriority[priority] = [];
            }
            byPriority[priority].push({
                key: shortcut.key,
                context: shortcut.context,
                description: shortcut.description,
                enabled: shortcut.enabled !== false,
                modifiers: {
                    ctrl: shortcut.ctrlKey,
                    alt: shortcut.altKey,
                    shift: shortcut.shiftKey
                }
            });
        }
        
        return byPriority;
    }

    /**
     * Validate all registered shortcuts for potential issues
     * @returns {Array} Array of validation issues found
     */
    validateAllShortcuts() {
        const issues = [];
        
        // Basic system shortcuts to check against
        const systemShortcuts = [
            { key: 'F5', ctrlKey: false },
            { key: 'F12', ctrlKey: false },
            { key: 'Tab', ctrlKey: false },
            { key: 'r', ctrlKey: true },
            { key: 'w', ctrlKey: true },
            { key: 't', ctrlKey: true }
        ];
        
        for (const [shortcutKey, shortcut] of this.shortcuts.entries()) {
            // Check for system shortcut conflicts
            const hasSystemConflict = systemShortcuts.some(sysShortcut => 
                sysShortcut.key === shortcut.key && 
                sysShortcut.ctrlKey === shortcut.ctrlKey
            );
            
            if (hasSystemConflict) {
                issues.push({
                    type: 'system_conflict',
                    shortcutKey,
                    message: `May conflict with system shortcut`,
                    shortcut
                });
            }
            
            // Check for unused shortcuts
            const stats = this.eventStats.get(shortcutKey);
            if (stats && stats.triggerCount === 0) {
                issues.push({
                    type: 'unused',
                    shortcutKey,
                    message: 'Shortcut has never been used',
                    shortcut
                });
            }
            
            // Check for error-prone shortcuts
            if (stats && stats.errors.length > 0) {
                issues.push({
                    type: 'error_prone',
                    shortcutKey,
                    message: `Shortcut has ${stats.errors.length} execution errors`,
                    shortcut,
                    errorCount: stats.errors.length
                });
            }
        }
        
        return issues;
    }

    /**
     * Reset usage statistics
     */
    resetStatistics() {
        this.eventStats.clear();
        for (const shortcutKey of this.shortcuts.keys()) {
            this.eventStats.set(shortcutKey, {
                triggerCount: 0,
                lastTriggered: null,
                errors: []
            });
        }
        
        if (this.options.debug) {
            console.log('Usage statistics reset');
        }
    }
}<|MERGE_RESOLUTION|>--- conflicted
+++ resolved
@@ -354,8 +354,7 @@
             });
         }
 
-<<<<<<< HEAD
-        // Check context-specific shortcuts first
+        // Check context-specific shortcuts first using priority system
         for (const context of activeContexts) {
             const contextMap = this.contextShortcuts.get(context);
             if (contextMap) {
@@ -369,7 +368,45 @@
                     return shortcut;
                 }
             }
-=======
+        }
+
+        // Fallback to main branch optimized context lookup
+        const shortcut = this._findShortcutInContexts(event, activeContexts);
+        if (shortcut) {
+            return shortcut;
+        }
+
+        // Check global shortcuts
+        const globalShortcutKey = this.generateShortcutKey(
+            event.key, event.ctrlKey, event.altKey, event.shiftKey, 'global'
+        );
+        
+        const globalShortcut = this.globalShortcuts.get(globalShortcutKey);
+        if (globalShortcut && globalShortcut.enabled !== false) {
+            this._updateShortcutStats(globalShortcutKey);
+            return globalShortcut;
+        }
+        
+        // Debug logging for no match
+        if (this.debugMode || this.options.debug) {
+            console.debug(`KeyboardShortcutManager: No shortcut matches key combination: ${event.key} (Ctrl: ${event.ctrlKey}, Alt: ${event.altKey}, Shift: ${event.shiftKey})`);
+        }
+        
+        return null;
+    }
+
+    /**
+     * Update shortcut statistics
+     * @private
+     */
+    _updateShortcutStats(shortcutKey) {
+        const stats = this.eventStats.get(shortcutKey);
+        if (stats) {
+            stats.triggerCount++;
+            stats.lastTriggered = new Date().toISOString();
+        }
+    }
+
     /**
      * Get active contexts with caching for performance
      * @returns {Array} Array of active context names
@@ -380,38 +417,39 @@
         const now = Date.now();
         if (this._contextCache && (now - this._contextCacheTime < 100)) {
             return this._contextCache;
->>>>>>> 70622a05
-        }
-
-        // Check global shortcuts
-        const globalShortcutKey = this.generateShortcutKey(
-            event.key, event.ctrlKey, event.altKey, event.shiftKey, 'global'
-        );
-        
-        const globalShortcut = this.globalShortcuts.get(globalShortcutKey);
-        if (globalShortcut && globalShortcut.enabled !== false) {
-            this._updateShortcutStats(globalShortcutKey);
-            return globalShortcut;
-        }
-        
-        // Debug logging for no match
-        if (this.debugMode || this.options.debug) {
-            console.debug(`KeyboardShortcutManager: No shortcut matches key combination: ${event.key} (Ctrl: ${event.ctrlKey}, Alt: ${event.altKey}, Shift: ${event.shiftKey})`);
-        }
-        
+        }
+
+        const activeContexts = this.getActiveContexts();
+        this._contextCache = activeContexts;
+        this._contextCacheTime = now;
+        
+        return activeContexts;
+    }
+
+    /**
+     * Find shortcut in the given contexts
+     * @param {KeyboardEvent} event - The keyboard event
+     * @param {Array} contextOrder - Array of contexts to check in order
+     * @returns {Object|null} The matching shortcut or null
+     * @private
+     */
+    _findShortcutInContexts(event, contextOrder) {
+        for (const context of contextOrder) {
+            const shortcutKey = this.generateShortcutKey(
+                event.key,
+                event.ctrlKey,
+                event.altKey,
+                event.shiftKey,
+                context
+            );
+
+            const shortcut = this.shortcuts.get(shortcutKey);
+            if (shortcut) {
+                this._updateShortcutStats(shortcutKey);
+                return shortcut;
+            }
+        }
         return null;
-    }
-
-    /**
-     * Update shortcut statistics
-     * @private
-     */
-    _updateShortcutStats(shortcutKey) {
-        const stats = this.eventStats.get(shortcutKey);
-        if (stats) {
-            stats.triggerCount++;
-            stats.lastTriggered = new Date().toISOString();
-        }
     }
 
     /**
