--- conflicted
+++ resolved
@@ -197,8 +197,6 @@
     --shadow: rgba(0, 0, 0, 0.1); /* Light shadows for subtle elevation */
 }
 
-<<<<<<< HEAD
-=======
 /* Safari 14.0-14.2 Compatibility Layer
  * 
  * Safari versions 14.0 through 14.2 have documented issues with CSS custom property
@@ -218,7 +216,6 @@
     }
 }
 
->>>>>>> 356f1084
 /* ========================================================================
  * AUTOMATIC DARK MODE DETECTION FOR MODERN BROWSERS
  * ========================================================================
@@ -336,8 +333,6 @@
     
     /* Effects - Enhanced shadows for depth in dark theme */
     --shadow: rgba(0, 0, 0, 0.3) !important; /* Stronger shadows */
-<<<<<<< HEAD
-=======
 }
 
 /* Safari 14.0-14.2 Dark Theme Compatibility
@@ -357,7 +352,6 @@
         background-color: #1c1c1e; /* Fallback for --bg-primary */
         color: #ffffff; /* Fallback for --text-primary */
     }
->>>>>>> 356f1084
 }
 
 body {
@@ -1025,217 +1019,6 @@
     }
 }
 
-<<<<<<< HEAD
-/* Archive Controls Styles - Performance Optimized */
-.archive-controls {
-    margin: 15px 0;
-    padding: 12px;
-    background: var(--bg-tertiary);
-    border: 1px solid var(--border-primary);
-    border-radius: 8px;
-    transition: background-color 0.3s ease;
-}
-
-.archive-buttons {
-    display: flex;
-    align-items: center;
-    gap: 12px;
-    flex-wrap: wrap;
-}
-
-.archive-btn, .toggle-archive-btn {
-    padding: 8px 16px;
-    border: none;
-    border-radius: 6px;
-    cursor: pointer;
-    font-size: 14px;
-    font-weight: 500;
-    transition: all 0.3s ease;
-    background: var(--accent-primary);
-    color: white;
-}
-
-.archive-btn:hover:not(:disabled), .toggle-archive-btn:hover {
-    background: var(--accent-hover);
-    transform: translateY(-1px);
-}
-
-.archive-btn:disabled {
-    background: var(--border-primary);
-    cursor: not-allowed;
-    opacity: 0.6;
-}
-
-.toggle-archive-btn {
-    background: var(--text-secondary);
-}
-
-.toggle-archive-btn:hover {
-    background: var(--border-hover);
-}
-
-.archive-stats {
-    margin: 8px 0;
-    font-size: 13px;
-    color: var(--text-secondary);
-}
-
-/* Archive Modal Styles */
-.archive-modal {
-    display: none;
-    position: fixed;
-    top: 0;
-    left: 0;
-    width: 100%;
-    height: 100%;
-    background-color: rgba(0, 0, 0, 0.5);
-    z-index: 1000;
-    align-items: center;
-    justify-content: center;
-    backdrop-filter: blur(4px);
-}
-
-.archive-modal-content {
-    background: var(--bg-secondary);
-    border-radius: 12px;
-    box-shadow: 0 20px 60px var(--shadow);
-    max-width: 700px;
-    max-height: 80vh;
-    width: 90%;
-    border: 1px solid var(--border-primary);
-    overflow: hidden;
-    display: flex;
-    flex-direction: column;
-}
-
-.archive-header {
-    display: flex;
-    justify-content: space-between;
-    align-items: center;
-    padding: 20px 24px;
-    border-bottom: 1px solid var(--border-primary);
-    background: var(--bg-tertiary);
-}
-
-.archive-header h2 {
-    color: var(--text-primary);
-    font-size: 24px;
-    font-weight: 600;
-    margin: 0;
-}
-
-.archive-close-btn {
-    background: none;
-    border: none;
-    font-size: 24px;
-    color: var(--text-secondary);
-    cursor: pointer;
-    padding: 4px 8px;
-    border-radius: 6px;
-    transition: all 0.2s ease;
-}
-
-.archive-close-btn:hover {
-    background: var(--bg-hover);
-    color: var(--text-primary);
-}
-
-.archive-body {
-    padding: 24px;
-    overflow-y: auto;
-    flex: 1;
-}
-
-.archived-todo-item {
-    display: flex;
-    align-items: center;
-    gap: 12px;
-    padding: 12px;
-    border: 1px solid var(--border-primary);
-    border-radius: 6px;
-    margin-bottom: 8px;
-    background: var(--bg-tertiary);
-    transition: all 0.3s ease;
-}
-
-.archived-todo-item:hover {
-    background: var(--bg-hover);
-    border-color: var(--border-hover);
-}
-
-.archived-todo-text {
-    flex: 1;
-    font-size: 14px;
-    color: var(--text-primary);
-    text-decoration: line-through;
-    opacity: 0.8;
-}
-
-.archived-todo-actions {
-    display: flex;
-    gap: 8px;
-}
-
-.unarchive-btn, .delete-archived-btn {
-    padding: 6px 12px;
-    border: none;
-    border-radius: 4px;
-    font-size: 12px;
-    cursor: pointer;
-    transition: all 0.3s ease;
-    font-weight: 500;
-}
-
-.unarchive-btn {
-    background: var(--success);
-    color: white;
-}
-
-.unarchive-btn:hover {
-    background: #28a745;
-}
-
-.delete-archived-btn {
-    background: var(--danger);
-    color: white;
-}
-
-.delete-archived-btn:hover {
-    background: var(--danger-hover);
-}
-
-.archive-empty {
-    text-align: center;
-    color: var(--text-secondary);
-    font-size: 16px;
-    margin: 40px 0;
-}
-
-/* Archive responsive design */
-@supports not (gap: 1px) {
-    .archive-buttons {
-        gap: 0;
-    }
-    
-    .archive-buttons > *:not(:last-child) {
-        margin-right: 12px;
-    }
-    
-    .archived-todo-item {
-        gap: 0;
-    }
-    
-    .archived-todo-item > *:not(:last-child) {
-        margin-right: 12px;
-    }
-    
-    .archived-todo-actions {
-        gap: 0;
-    }
-    
-    .archived-todo-actions > *:not(:last-child) {
-        margin-right: 8px;
-=======
 /* Safari 14.0-14.2 Theme Notification System Styles
  * 
  * Provides styling for contextual notifications shown to Safari 14.0-14.2 users
@@ -1379,6 +1162,5 @@
         background: var(--bg-tertiary, #3a3a3c);
         border: 2px solid var(--border-primary, #48484a);
         color: var(--text-primary, #ffffff);
->>>>>>> 356f1084
     }
 }