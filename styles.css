/* AutoToDo Styles - Performance Optimized */

/* Performance Optimizations */
* {
    margin: 0;
    padding: 0;
    box-sizing: border-box;
}

/* Enable hardware acceleration and optimizations */
.todo-list {
    contain: layout style paint;
    transform: translateZ(0);
    will-change: auto;
    backface-visibility: hidden;
}

/* Safari-specific optimizations */
@supports (-webkit-appearance: none) {
    .todo-list {
        -webkit-transform: translateZ(0);
        -webkit-backface-visibility: hidden;
        -webkit-perspective: 1000px;
    }
}

/* Virtual scroll container styles */
.virtual-scroll-container {
    height: 400px;
    overflow-y: auto;
    position: relative;
    contain: strict;
}

.virtual-scroll-items {
    position: relative;
    min-height: 0;
}

.virtual-scroll-item {
    position: absolute;
    left: 0;
    right: 0;
    box-sizing: border-box;
    contain: layout style paint;
}

/* Optimize todo items for performance */
.todo-item {
    contain: layout;
    will-change: auto;
}

.todo-item:hover {
    will-change: transform;
}

/* Reduce paint on animations */
.todo-text.completed {
    contain: paint;
}

/* Optimize form inputs */
.edit-input {
    contain: layout;
}

/* Performance-optimized search input */
.search-input {
    contain: layout;
    will-change: auto;
}

.search-input:focus {
    will-change: contents;
}

:root {
    /* Light theme colors */
    --bg-primary: #f5f5f7;
    --bg-secondary: white;
    --bg-tertiary: #fafafa;
    --bg-quaternary: #f8f8f8;
    --bg-hover: #f0f0f2;
    --text-primary: #1d1d1f;
    --text-secondary: #86868b;
    --border-primary: #e5e5e7;
    --border-hover: #d1d1d6;
    --accent-primary: #007aff;
    --accent-hover: #0056cc;
    --success: #34c759;
    --warning: #ff9500;
    --warning-hover: #e6850e;
    --danger: #ff3b30;
    --danger-hover: #d70015;
    --shadow: rgba(0, 0, 0, 0.1);
}

.dark-theme {
    /* Dark theme colors */
    --bg-primary: #1c1c1e;
    --bg-secondary: #2c2c2e;
    --bg-tertiary: #3a3a3c;
    --bg-quaternary: #48484a;
    --bg-hover: #4a4a4c;
    --text-primary: #ffffff;
    --text-secondary: #98989d;
    --border-primary: #48484a;
    --border-hover: #6d6d70;
    --accent-primary: #0a84ff;
    --accent-hover: #409cff;
    --success: #32d74b;
    --warning: #ff9f0a;
    --warning-hover: #ffb340;
    --danger: #ff453a;
    --danger-hover: #ff6961;
    --shadow: rgba(0, 0, 0, 0.3);
}

body {
    font-family: -apple-system, BlinkMacSystemFont, 'Segoe UI', Roboto, sans-serif;
    background-color: var(--bg-primary);
    padding: 20px;
    transition: background-color 0.3s ease;
}

.container {
    max-width: 800px;
    margin: 0 auto;
    background: var(--bg-secondary);
    border-radius: 12px;
    box-shadow: 0 4px 20px var(--shadow);
    padding: 30px;
    transition: background-color 0.3s ease, box-shadow 0.3s ease;
}

.header {
    display: flex;
    justify-content: space-between;
    align-items: center;
    margin-bottom: 30px;
}

h1 {
    color: var(--text-primary);
    font-size: 2.5rem;
    font-weight: 600;
    transition: color 0.3s ease;
}

.theme-toggle {
    background: var(--bg-tertiary);
    border: 2px solid var(--border-primary);
    border-radius: 20px;
    padding: 8px 16px;
    cursor: pointer;
    font-size: 14px;
    font-weight: 500;
    color: var(--text-primary);
    transition: all 0.3s ease;
    display: flex;
    align-items: center;
    gap: 6px;
}

.theme-toggle:hover {
    background: var(--bg-hover);
    border-color: var(--border-hover);
}

.search-container {
    display: flex;
    gap: 12px;
    margin-bottom: 20px;
}

.search-input {
    flex: 1;
    padding: 14px 16px;
    border: 2px solid var(--border-primary);
    border-radius: 8px;
    font-size: 16px;
    transition: border-color 0.3s ease, background-color 0.3s ease;
    background-color: var(--bg-quaternary);
    color: var(--text-primary);
}

.search-input:focus {
    outline: none;
    border-color: var(--accent-primary);
    background-color: var(--bg-secondary);
}

.search-input::placeholder {
    color: var(--text-secondary);
}

.clear-search-btn {
    background: var(--bg-tertiary);
    border: 2px solid var(--border-primary);
    border-radius: 8px;
    padding: 14px 20px;
    cursor: pointer;
    font-size: 16px;
    font-weight: 500;
    color: var(--text-primary);
    transition: all 0.3s ease;
    white-space: nowrap;
}

.clear-search-btn:hover {
    background: var(--bg-hover);
    border-color: var(--border-hover);
}

.clear-search-btn:disabled {
    opacity: 0.5;
    cursor: not-allowed;
}

.add-todo-form {
    display: flex;
    gap: 12px;
    margin-bottom: 30px;
}

.todo-input {
    flex: 1;
    padding: 14px 16px;
    border: 2px solid var(--border-primary);
    border-radius: 8px;
    font-size: 16px;
    transition: border-color 0.3s ease, background-color 0.3s ease;
    background-color: var(--bg-secondary);
    color: var(--text-primary);
}

.todo-input:focus {
    outline: none;
    border-color: var(--accent-primary);
}

.add-btn {
    background: var(--accent-primary);
    color: white;
    border: none;
    padding: 14px 24px;
    border-radius: 8px;
    font-size: 16px;
    font-weight: 600;
    cursor: pointer;
    transition: background-color 0.3s ease;
}

.add-btn:hover {
    background: var(--accent-hover);
}

.todo-list {
    list-style: none;
}

.todo-item {
    display: flex;
    align-items: center;
    gap: 12px;
    padding: 16px;
    border: 1px solid var(--border-primary);
    border-radius: 8px;
    margin-bottom: 8px;
    background: var(--bg-tertiary);
    transition: all 0.3s ease;
    cursor: move;
}

.todo-item:hover {
    background: var(--bg-hover);
    border-color: var(--border-hover);
}

.todo-item.dragging {
    opacity: 0.5;
    transform: scale(1.05);
    z-index: 1000;
    box-shadow: 0 8px 25px rgba(0, 0, 0, 0.15);
}

.todo-item.drag-over {
    border-color: #007aff;
    background: #e3f2fd;
    transform: translateY(-2px);
}

.drag-handle {
    color: #86868b;
    font-size: 18px;
    cursor: grab;
    user-select: none;
    padding: 4px;
    border-radius: 4px;
    transition: all 0.2s ease;
}

.drag-handle:hover {
    color: #007aff;
}

.drag-handle:focus {
    outline: 2px solid #007aff;
    outline-offset: 2px;
    color: #007aff;
}

.drag-handle:active {
    cursor: grabbing;
}

.todo-checkbox {
    width: 20px;
    height: 20px;
    cursor: pointer;
}

.todo-text {
    flex: 1;
    font-size: 16px;
    color: var(--text-primary);
    transition: color 0.3s ease;
}

.todo-text.completed {
    text-decoration: line-through;
    color: var(--text-secondary);
}

.todo-actions {
    display: flex;
    gap: 8px;
}

.edit-btn, .delete-btn {
    padding: 8px 12px;
    border: none;
    border-radius: 6px;
    font-size: 14px;
    cursor: pointer;
    transition: all 0.3s ease;
}

.edit-btn {
    background: var(--warning);
    color: white;
}

.edit-btn:hover {
    background: var(--warning-hover);
}

.delete-btn {
    background: var(--danger);
    color: white;
}

.delete-btn:hover {
    background: var(--danger-hover);
}

.empty-state {
    text-align: center;
    color: var(--text-secondary);
    font-size: 18px;
    padding: 40px 20px;
    transition: color 0.3s ease;
}

.edit-form {
    display: flex;
    gap: 8px;
    flex: 1;
}

.edit-input {
    flex: 1;
    padding: 8px 12px;
    border: 2px solid var(--accent-primary);
    border-radius: 6px;
    font-size: 16px;
    background-color: var(--bg-secondary);
    color: var(--text-primary);
    transition: background-color 0.3s ease;
}

.save-btn, .cancel-btn {
    padding: 8px 12px;
    border: none;
    border-radius: 6px;
    font-size: 14px;
    cursor: pointer;
    transition: background-color 0.3s ease;
}

.save-btn {
    background: var(--success);
    color: white;
}

.cancel-btn {
    background: var(--text-secondary);
    color: white;
}

/* Keyboard Shortcuts Help Modal */
.help-modal {
    display: none;
    position: fixed;
    top: 0;
    left: 0;
    width: 100%;
    height: 100%;
    background-color: rgba(0, 0, 0, 0.5);
    z-index: 1000;
    align-items: center;
    justify-content: center;
    backdrop-filter: blur(4px);
}

.help-modal-content {
    background: var(--bg-secondary);
    border-radius: 12px;
    box-shadow: 0 20px 60px var(--shadow);
    max-width: 600px;
    max-height: 80vh;
    width: 90%;
    border: 1px solid var(--border-primary);
    overflow: hidden;
    display: flex;
    flex-direction: column;
}

.help-header {
    display: flex;
    justify-content: space-between;
    align-items: center;
    padding: 20px 24px;
    border-bottom: 1px solid var(--border-primary);
    background: var(--bg-tertiary);
}

.help-header h2 {
    color: var(--text-primary);
    font-size: 24px;
    font-weight: 600;
    margin: 0;
}

.help-close-btn {
    background: none;
    border: none;
    font-size: 24px;
    color: var(--text-secondary);
    cursor: pointer;
    padding: 4px 8px;
    border-radius: 6px;
    transition: all 0.2s ease;
    display: flex;
    align-items: center;
    justify-content: center;
    width: 32px;
    height: 32px;
}

.help-close-btn:hover {
    background: var(--bg-hover);
    color: var(--text-primary);
}

.help-body {
    padding: 24px;
    overflow-y: auto;
    flex: 1;
}

.help-category {
    margin-bottom: 32px;
}

.help-category:last-child {
    margin-bottom: 0;
}

.help-category h3 {
    color: var(--text-primary);
    font-size: 18px;
    font-weight: 600;
    margin-bottom: 16px;
    border-bottom: 2px solid var(--accent-primary);
    padding-bottom: 8px;
}

.shortcuts-list {
    display: grid;
    gap: 12px;
}

.shortcut-item {
    display: flex;
    align-items: center;
    justify-content: space-between;
    padding: 12px 16px;
    background: var(--bg-tertiary);
    border-radius: 8px;
    border: 1px solid var(--border-primary);
    transition: all 0.2s ease;
}

.shortcut-item:hover {
    background: var(--bg-hover);
    border-color: var(--border-hover);
}

.shortcut-keys {
    font-family: 'SF Mono', 'Monaco', 'Inconsolata', 'Roboto Mono', 'Consolas', monospace;
    background: var(--bg-quaternary);
    color: var(--text-primary);
    padding: 6px 12px;
    border-radius: 6px;
    border: 1px solid var(--border-primary);
    font-size: 13px;
    font-weight: 500;
    white-space: nowrap;
    min-width: 80px;
    text-align: center;
}

.shortcut-description {
    color: var(--text-primary);
    font-size: 14px;
    flex: 1;
    margin-left: 16px;
}

.help-footer {
    padding: 16px 24px;
    border-top: 1px solid var(--border-primary);
    background: var(--bg-tertiary);
    text-align: center;
}

.help-footer p {
    color: var(--text-secondary);
    font-size: 14px;
    margin: 0;
}

.help-footer kbd {
    font-family: 'SF Mono', 'Monaco', 'Inconsolata', 'Roboto Mono', 'Consolas', monospace;
    background: var(--bg-quaternary);
    color: var(--text-primary);
    padding: 2px 6px;
    border-radius: 4px;
    border: 1px solid var(--border-primary);
    font-size: 12px;
    font-weight: 500;
}

.sr-only {
    position: absolute;
    width: 1px;
    height: 1px;
    padding: 0;
    margin: -1px;
    overflow: hidden;
    clip: rect(0, 0, 0, 0);
    white-space: nowrap;
    border: 0;
}

/* Visual feedback for shortcut actions */
.todo-item.selected {
    background: var(--accent-primary);
    color: white;
<<<<<<< HEAD
}

/* Drag handle styles for unsupported browsers */
.drag-handle-disabled {
    cursor: not-allowed;
    opacity: 0.5;
    color: #999;
    font-weight: bold;
    font-size: 14px;
    user-select: none;
    padding: 0 8px;
    border-radius: 4px;
}

.drag-handle-disabled:focus {
    outline: 2px solid #999;
    outline-offset: 2px;
}

/* Accessibility Media Queries */

/* High contrast mode support */
@media (prefers-contrast: high) {
    .drag-handle, .drag-handle-disabled {
        border: 1px solid;
    }
    
    .todo-item:focus-within {
        border: 2px solid;
    }
}

/* Reduced motion preferences */
@media (prefers-reduced-motion: reduce) {
    .todo-item.dragging,
    .todo-item.drag-over,
    .drag-handle {
        transition: none !important;
        transform: none !important;
        animation: none !important;
=======
    transform: scale(1.02);
    box-shadow: 0 4px 20px rgba(0, 122, 255, 0.3);
}

.todo-item.selected .todo-text {
    color: white;
}

.todo-item.selected .todo-actions button {
    color: white;
    background: rgba(255, 255, 255, 0.1);
}

.todo-item.selected .todo-actions button:hover {
    background: rgba(255, 255, 255, 0.2);
}

/* Smooth transitions for better UX */
.todo-item {
    transition: all 0.3s cubic-bezier(0.4, 0, 0.2, 1);
}

/* Animation for help modal */
.help-modal {
    animation: fadeIn 0.2s ease-out;
}

.help-modal-content {
    animation: slideIn 0.3s cubic-bezier(0.4, 0, 0.2, 1);
}

@keyframes fadeIn {
    from {
        opacity: 0;
    }
    to {
        opacity: 1;
    }
}

@keyframes slideIn {
    from {
        opacity: 0;
        transform: translateY(-20px) scale(0.95);
    }
    to {
        opacity: 1;
        transform: translateY(0) scale(1);
    }
}

/* Responsive design for help modal */
@media (max-width: 768px) {
    .help-modal-content {
        max-width: 95%;
        max-height: 90vh;
        margin: 20px;
    }
    
    .help-header {
        padding: 16px 20px;
    }
    
    .help-body {
        padding: 20px;
    }
    
    .shortcut-item {
        flex-direction: column;
        align-items: flex-start;
        gap: 8px;
    }
    
    .shortcut-description {
        margin-left: 0;
        margin-top: 4px;
    }
    
    .shortcut-keys {
        min-width: auto;
>>>>>>> e698d9ff
    }
}<|MERGE_RESOLUTION|>--- conflicted
+++ resolved
@@ -409,6 +409,47 @@
     color: white;
 }
 
+/* Drag handle styles for unsupported browsers */
+.drag-handle-disabled {
+    cursor: not-allowed;
+    opacity: 0.5;
+    color: #999;
+    font-weight: bold;
+    font-size: 14px;
+    user-select: none;
+    padding: 0 8px;
+    border-radius: 4px;
+}
+
+.drag-handle-disabled:focus {
+    outline: 2px solid #999;
+    outline-offset: 2px;
+}
+
+/* Accessibility Media Queries */
+
+/* High contrast mode support */
+@media (prefers-contrast: high) {
+    .drag-handle, .drag-handle-disabled {
+        border: 1px solid;
+    }
+    
+    .todo-item:focus-within {
+        border: 2px solid;
+    }
+}
+
+/* Reduced motion preferences */
+@media (prefers-reduced-motion: reduce) {
+    .todo-item.dragging,
+    .todo-item.drag-over,
+    .drag-handle {
+        transition: none !important;
+        transform: none !important;
+        animation: none !important;
+    }
+}
+
 /* Keyboard Shortcuts Help Modal */
 .help-modal {
     display: none;
@@ -579,48 +620,6 @@
 .todo-item.selected {
     background: var(--accent-primary);
     color: white;
-<<<<<<< HEAD
-}
-
-/* Drag handle styles for unsupported browsers */
-.drag-handle-disabled {
-    cursor: not-allowed;
-    opacity: 0.5;
-    color: #999;
-    font-weight: bold;
-    font-size: 14px;
-    user-select: none;
-    padding: 0 8px;
-    border-radius: 4px;
-}
-
-.drag-handle-disabled:focus {
-    outline: 2px solid #999;
-    outline-offset: 2px;
-}
-
-/* Accessibility Media Queries */
-
-/* High contrast mode support */
-@media (prefers-contrast: high) {
-    .drag-handle, .drag-handle-disabled {
-        border: 1px solid;
-    }
-    
-    .todo-item:focus-within {
-        border: 2px solid;
-    }
-}
-
-/* Reduced motion preferences */
-@media (prefers-reduced-motion: reduce) {
-    .todo-item.dragging,
-    .todo-item.drag-over,
-    .drag-handle {
-        transition: none !important;
-        transform: none !important;
-        animation: none !important;
-=======
     transform: scale(1.02);
     box-shadow: 0 4px 20px rgba(0, 122, 255, 0.3);
 }
@@ -701,6 +700,5 @@
     
     .shortcut-keys {
         min-width: auto;
->>>>>>> e698d9ff
     }
 }