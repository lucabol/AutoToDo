--- conflicted
+++ resolved
@@ -259,7 +259,6 @@
 AutoToDo supports comprehensive keyboard shortcuts to help you navigate and interact with the app more efficiently:
 
 > 💡 **Pro Tip**: Press **Ctrl+H**, **?**, or **F1** to see all available shortcuts in the help modal!
-<<<<<<< HEAD
 
 ### Quick Actions
 - **Ctrl+N** - Focus new todo input field
@@ -283,27 +282,6 @@
 - Type in search field for real-time filtering
 - **Enter** in search field - Apply search filter
 - **Backspace** or **Delete** - Clear search characters
-=======
-
-### Quick Actions
-- **Ctrl+N** - Focus new todo input field
-- **Ctrl+F** or **/** - Focus search input field  
-- **Ctrl+Enter** - Add new todo (or focus input if empty)
-- **Ctrl+M** - **Toggle between light and dark themes** 🌙 ☀️
-- **Ctrl+H** - Show keyboard shortcuts help dialog
-
-### Todo Management
-- **Ctrl+T** - Toggle completion of first todo item
-- **Ctrl+Delete** - Delete first todo item  
-- **Ctrl+A** - Select all todos (visual feedback)
-- **Ctrl+Shift+D** - Clear all completed todos
-
-### Editing Mode
-When editing a todo item:
-- **Escape** - Cancel editing and discard changes
-- **Ctrl+S** or **Enter** - Save changes and exit edit mode
->>>>>>> 616efb55
-
 ### Basic Navigation
 - **Tab** - Navigate between todo checkboxes, Edit buttons, and Delete buttons
 - **Shift+Tab** - Navigate backwards through elements
@@ -311,7 +289,6 @@
 - **Space** on focused checkbox - Toggle todo completion status
 - **Arrow keys** - Navigate within text when editing
 
-<<<<<<< HEAD
 ### Editing Mode
 When editing a todo item:
 - **Enter** or click "Edit" button - Enter edit mode for a todo
@@ -319,8 +296,6 @@
 - **Escape** - Cancel editing and discard changes
 - **Tab** within edit mode - Move between edit input, Save, and Cancel buttons
 
-=======
->>>>>>> 616efb55
 ### Text Operations
 - **Ctrl+A** - Select all text in any input field
 - **Ctrl+C** / **Ctrl+V** - Copy and paste text (standard browser shortcuts)
