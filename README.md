# AutoToDo
A todo app automatically created by AI starting from just a readme file. It lets you create, read, update and delete Todos with a graphical UI.

## Installation

AutoToDo is a simple, self-contained web application that runs entirely in your browser. No server setup or package installation required!

### Prerequisites
- A modern web browser (Chrome, Firefox, Safari, Edge, or any browser with JavaScript support)
- No additional software or dependencies needed

### Quick Start

#### Option 1: Download and Run Locally
1. **Download the repository:**
   - Click the green "Code" button on the GitHub repository page
   - Select "Download ZIP" and extract the files to your desired location
   - Or clone using Git:
     ```bash
     git clone https://github.com/lucabol/AutoToDo.git
     cd AutoToDo
     ```

2. **Open the app:**
   - Navigate to the downloaded/cloned folder
   - Double-click on `index.html` to open it in your default browser
   - Or right-click `index.html` and select "Open with" → your preferred browser

#### Option 2: Run with Local Server (Recommended)
For the best experience and to avoid potential browser security restrictions:

1. **Using Python (if installed):**
   ```bash
   cd AutoToDo
   python -m http.server 8000
   ```
   Then open http://localhost:8000 in your browser

2. **Using Node.js (if installed):**
   ```bash
   cd AutoToDo
   npx http-server -p 8000
   ```
   Then open http://localhost:8000 in your browser

3. **Using any other local server of your choice**

### Browser Compatibility
- ✅ Chrome 60+
- ✅ Firefox 55+
- ✅ Safari 11+
- ✅ Edge 16+
- ✅ Most modern mobile browsers

### Data Storage
Your todos are automatically saved in your browser's local storage. Data persists between sessions but is specific to the browser and domain where you run the app.

### Troubleshooting
- **App doesn't load properly when opened directly:** Try using a local server (Option 2) instead of opening the file directly
- **Todos don't save:** Ensure your browser allows localStorage and you're not in private/incognito mode
- **Styling issues:** Make sure you're using a modern browser that supports CSS Grid and Flexbox

## Features
- ✅ Create new todos with a simple form
- ✅ View all todos in a clean, organized list
- ✅ Search todos by keywords in real-time
- ✅ Edit existing todos inline
- ✅ Delete todos with confirmation dialog
- ✅ Mark todos as completed with checkboxes
- ✅ Data persistence using localStorage
- ✅ Responsive design with modern UI

## How to Use
1. Open `index.html` in a web browser
2. Add new todos using the input field at the top
3. Use the search field to filter todos by keywords
4. Click checkboxes to mark todos as completed
5. Use Edit buttons to modify todo text
6. Use Delete buttons to remove todos (with confirmation)

## Keyboard Shortcuts
AutoToDo supports several keyboard shortcuts to help you navigate and interact with the app more efficiently:

### General Navigation
<<<<<<< HEAD
- **Tab** - Navigate between form elements and interactive controls (standard browser behavior)
- **Space** - Toggle checkboxes when focused on them

### Adding Todos
- **Enter** in "What needs to be done?" field - Add the new todo and automatically focus back on the input field for quick consecutive additions

### Editing Todos
- **Enter** in edit mode - Save changes and return to view mode
- **Escape** in edit mode - Cancel editing and discard changes, returning to the original text

### Search
- **Enter** in search field - Apply search filter (though search works in real-time as you type)

### Tips for Efficient Use
- After adding a todo, the input field automatically stays focused for adding more todos quickly
- Use **Tab** to navigate to checkboxes and press **Space** to mark todos as completed
- When editing a todo, press **Escape** to cancel changes if you make a mistake
- The app is fully keyboard accessible - you can perform all actions using only the keyboard
=======
- **Enter** - Submit forms (add new todo, save edited todo)
- **Tab** - Navigate between form elements and buttons
- **Space** - Toggle checkboxes when focused

### Editing Todos
- **Escape** - Cancel edit mode and return to view mode
- **Enter** - Save changes when editing a todo (submits the edit form)

### Form Interactions
- **Enter** in "What needs to be done?" field - Add the new todo
- **Enter** in search field - Apply search filter (real-time search also works as you type)
- **Enter** in edit field - Save the edited todo text

### Tips for Efficient Use
- After adding a todo, focus automatically returns to the input field for quick consecutive additions
- Use the search field to quickly find specific todos in large lists
- When editing a todo, press **Escape** to cancel changes and return to the original text
- The app works entirely with keyboard navigation - you can use **Tab** to move between all interactive elements
>>>>>>> e61df83f

## Bug Fix
Fixed the issue where users were unable to delete todos using the graphical UI. The delete functionality now works correctly with:
- Proper event binding for delete buttons
- Confirmation dialogs for safety
- Correct removal from both DOM and localStorage
- UI updates after deletion<|MERGE_RESOLUTION|>--- conflicted
+++ resolved
@@ -82,7 +82,6 @@
 AutoToDo supports several keyboard shortcuts to help you navigate and interact with the app more efficiently:
 
 ### General Navigation
-<<<<<<< HEAD
 - **Tab** - Navigate between form elements and interactive controls (standard browser behavior)
 - **Space** - Toggle checkboxes when focused on them
 
@@ -93,34 +92,15 @@
 - **Enter** in edit mode - Save changes and return to view mode
 - **Escape** in edit mode - Cancel editing and discard changes, returning to the original text
 
-### Search
+### Search Functionality
 - **Enter** in search field - Apply search filter (though search works in real-time as you type)
 
 ### Tips for Efficient Use
 - After adding a todo, the input field automatically stays focused for adding more todos quickly
 - Use **Tab** to navigate to checkboxes and press **Space** to mark todos as completed
 - When editing a todo, press **Escape** to cancel changes if you make a mistake
+- Use the search field to quickly find specific todos in large lists
 - The app is fully keyboard accessible - you can perform all actions using only the keyboard
-=======
-- **Enter** - Submit forms (add new todo, save edited todo)
-- **Tab** - Navigate between form elements and buttons
-- **Space** - Toggle checkboxes when focused
-
-### Editing Todos
-- **Escape** - Cancel edit mode and return to view mode
-- **Enter** - Save changes when editing a todo (submits the edit form)
-
-### Form Interactions
-- **Enter** in "What needs to be done?" field - Add the new todo
-- **Enter** in search field - Apply search filter (real-time search also works as you type)
-- **Enter** in edit field - Save the edited todo text
-
-### Tips for Efficient Use
-- After adding a todo, focus automatically returns to the input field for quick consecutive additions
-- Use the search field to quickly find specific todos in large lists
-- When editing a todo, press **Escape** to cancel changes and return to the original text
-- The app works entirely with keyboard navigation - you can use **Tab** to move between all interactive elements
->>>>>>> e61df83f
 
 ## Bug Fix
 Fixed the issue where users were unable to delete todos using the graphical UI. The delete functionality now works correctly with:
