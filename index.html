<!DOCTYPE html>
<html lang="en">
<head>
    <meta charset="UTF-8">
    <meta name="viewport" content="width=device-width, initial-scale=1.0">
    <title>AutoToDo - Todo List App</title>
    <link rel="stylesheet" href="styles.css">
</head>
<body>
    <div class="container">
        <h1>AutoToDo</h1>
        
        <div class="search-container">
            <input 
                type="text" 
                class="search-input" 
                id="searchInput" 
                placeholder="Search todos..."
            >
        </div>
        
        <form class="add-todo-form" id="addTodoForm">
            <input 
                type="text" 
                class="todo-input" 
                id="todoInput" 
                placeholder="What needs to be done?"
                required
            >
            <button type="submit" class="add-btn">Add Todo</button>
        </form>

        <ul class="todo-list" id="todoList">
            <!-- Todos will be dynamically inserted here -->
        </ul>

        <div class="empty-state" id="emptyState" style="display: none;">
            No todos yet. Add one above to get started!
        </div>
    </div>

<<<<<<< HEAD
    <script src="script.js"></script>
=======
    <!-- JavaScript Modules -->
    <script src="js/TodoModel.js"></script>
    <script src="js/TodoView.js"></script>
    <script src="js/TodoController.js"></script>
    <script src="js/app.js"></script>
>>>>>>> 68739922
</body>
</html><|MERGE_RESOLUTION|>--- conflicted
+++ resolved
@@ -39,14 +39,10 @@
         </div>
     </div>
 
-<<<<<<< HEAD
-    <script src="script.js"></script>
-=======
     <!-- JavaScript Modules -->
     <script src="js/TodoModel.js"></script>
     <script src="js/TodoView.js"></script>
     <script src="js/TodoController.js"></script>
     <script src="js/app.js"></script>
->>>>>>> 68739922
 </body>
 </html>