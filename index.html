--- conflicted
+++ resolved
@@ -50,10 +50,7 @@
     <script src="js/StorageManager.js"></script>
     <script src="js/PerformanceUtils.js"></script>
     <script src="js/VirtualScrollManager.js"></script>
-<<<<<<< HEAD
-=======
     <script src="js/ShortcutModules.js"></script>
->>>>>>> d814636b
     <script src="js/ShortcutsConfig.js"></script>
     <!-- Keyboard Shortcut Manager Utilities -->
     <script src="js/ShortcutValidator.js"></script>
